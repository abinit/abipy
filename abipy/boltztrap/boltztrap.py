# coding: utf-8
"""
This module containes a Bolztrap2 class to interpolate and analyse the results
It also provides interfaces with Abipy objects allowing to
initialize the Boltztrap2 calculation from Abinit files

Warning:
<<<<<<< HEAD
    
=======

>>>>>>> 6b249ac3
    Work in progress
"""
import pickle
import numpy as np
from monty.string import marquee
from monty.termcolor import cprint
from abipy.tools.plotting import add_fig_kwargs
from abipy.tools import duck
from abipy.electrons.ebands import ElectronBands
from abipy.core.kpoints import Kpath
from abipy.core.structure import Structure
import abipy.core.abinit_units as abu

from monty.string import marquee
from monty.termcolor import cprint
from abipy.tools.plotting import add_fig_kwargs
from abipy.tools import duck
from abipy.electrons.ebands import ElectronBands
from abipy.core.kpoints import Kpath
from abipy.core.structure import Structure
from abipy.tools.plotting import add_fig_kwargs, get_ax_fig_plt #, set_axlims, get_axarray_fig_plt, set_visible, set_ax_xylabels
from abipy.tools.decorators import timeit

class AbipyBoltztrap():
    """
    Wrapper to Boltztrap2 interpolator
    This class contains the same quantities as the Loader classes from dft.py in Boltztrap2
<<<<<<< HEAD
    Addifionally it has methods to call the Boltztrap2 interpolator.
=======
    Additionally it has methods to call the Boltztrap2 interpolator.
>>>>>>> 6b249ac3
    It creates multiple instances of BolztrapResult storing the results of the interpolation
    Enter with quantities in the IBZ and interpolate to a fine BZ mesh
    """
    def __init__(self,fermi,structure,nelect,kpoints,eig,volume,linewidths=None,tmesh=None,
                 mommat=None,magmom=None,lpratio=5):
        #data needed by boltztrap
        self.fermi = fermi
        self.atoms = structure.to_ase_atoms()
        self.nelect = nelect
        self.kpoints = np.array(kpoints)
        self.volume = volume
        self.mommat = mommat
        self.magmom = magmom

        #additional parameters
        self.eig = eig
        self.structure = structure
        self.linewidths = linewidths
        self.tmesh = tmesh
        self.lpratio = lpratio

    @property
    def nkpoints(self):
        return len(self.kpoints)

    @property
    def equivalences(self):
        if not hasattr(self,'_equivalences'):
            self.compute_equivalences()
        return self._equivalences

    @property
    def coefficients(self):
        if not hasattr(self,'_coefficients'):
            self.compute_coefficients()
        return self._coefficients
    
    @property
    def linewidth_coefficients(self):
        if not hasattr(self,'_linewidth_coefficients'):
            self.compute_coefficients()
        return self._linewidth_coefficients

    @property
    def linewidth_coefficients(self):
        if not hasattr(self,'_linewidth_coefficients'):
            self.compute_coefficients()
        return self._linewidth_coefficients

    @property
    def rmesh(self):
        if not hasattr(self,'_rmesh'):
            self.get_interpolation_mesh()
        return self._rmesh

    @property
    def nequivalences(self):
        return len(self.equivalences)

    @property
    def ncoefficients(self):
        return len(self.coefficients)

    @property
    def ntemps(self):
        return len(self.linewidths)

    @classmethod
    def from_ebands(cls):
        """Initialize from an ebands object"""
        raise NotImplementedError('TODO')
<<<<<<< HEAD

    @classmethod
    def from_evk(cls):
        """Intialize from a EVK file"""
        raise NotImplementedError('TODO')

    @classmethod
    def from_dftdata(cls,dftdata,tmesh,lpratio=5):
        """
        Initialize an instance of this class from a |DFTData| instance from Boltztrap

        Args:
            dftdata: |DFTData|
            tmesh: a list of temperatures to use in the fermi integrations
            lpratio: ratio to multiply by the number of k-points in the IBZ and give the
                     number of real space points inside a sphere
        """
        structure = Structure.from_ase_atoms(dftdata.atoms)
        return cls(dftdata.fermi,structure,dftdata.nelect,dftdata.kpoints,dftdata.ebands,
                   dftdata.get_volume(),linewidths=None,tmesh=tmesh,
                   mommat=dftdata.mommat,magmom=None,lpratio=lpratio)


    @classmethod
=======

    @classmethod
    def from_evk(cls):
        """Intialize from a EVK file"""
        raise NotImplementedError('TODO')

    @classmethod
    def from_dftdata(cls,dftdata,tmesh,lpratio=5):
        """
        Initialize an instance of this class from a DFTData instance from Boltztrap

        Args:
            dftdata: DFTData
            tmesh: a list of temperatures to use in the fermi integrations
            lpratio: ratio to multiply by the number of k-points in the IBZ and give the
                     number of real space points inside a sphere
        """
        structure = Structure.from_ase_atoms(dftdata.atoms)
        return cls(dftdata.fermi,structure,dftdata.nelect,dftdata.kpoints,dftdata.ebands,
                   dftdata.get_volume(),linewidths=None,tmesh=tmesh,
                   mommat=dftdata.mommat,magmom=None,lpratio=lpratio)

    @classmethod
>>>>>>> 6b249ac3
    def from_sigeph(cls,sigeph,itemp_list=None,bstart=None,bstop=None,lpratio=5):
        """
        Initialize interpolation of the bands and lifetimes from a SigEphFile object

        Args:
            sigeph: |SigEphFile| instance
<<<<<<< HEAD
            itemp_list: list of the temperature indexes to consider 
=======
            itemp_list: list of the temperature indexes to consider
>>>>>>> 6b249ac3
            bstart, bstop: only consider bands between bstart and bstop
            lpratio: ratio to multiply by the number of k-points in the IBZ and give the
                     number of real space points inside a sphere
        """
        #get the lifetimes as an array
        qpes = sigeph.get_qp_array(mode='ks+lifetimes')

        #get other dimensions
        if bstart is None: bstart = sigeph.reader.max_bstart
        if bstop is None:  bstop  = sigeph.reader.min_bstop
        fermi  = sigeph.ebands.fermie*abu.eV_Ha
        structure = sigeph.ebands.structure
        volume = sigeph.ebands.structure.volume*abu.Ang_Bohr**3
        nelect = sigeph.ebands.nelect
        kpoints = [k.frac_coords for k in sigeph.sigma_kpoints]

        #TODO handle spin
        eig = qpes[0,:,bstart:bstop,0].real.T*abu.eV_Ha

        itemp_list = list(range(sigeph.ntemp)) if itemp_list is None else duck.list_ints(itemp_list)
        linewidths = []
        tmesh = []
        for itemp in itemp_list:
            tmesh.append(sigeph.tmesh[itemp])
            fermi = sigeph.mu_e[itemp]*abu.eV_Ha
            #TODO handle spin
            linewidth = qpes[0, :, bstart:bstop, itemp].imag.T*abu.eV_Ha
            linewidths.append(linewidth)

<<<<<<< HEAD
        return cls(fermi, structure, nelect, kpoints, eig, volume, linewidths=linewidths, 
=======
        return cls(fermi, structure, nelect, kpoints, eig, volume, linewidths=linewidths,
>>>>>>> 6b249ac3
                   tmesh=tmesh, lpratio=lpratio)

    def get_lattvec(self):
        """this method is required by Bolztrap"""
        return self.lattvec

    @property
    def nbands(self):
        nbands, rpoints = self.coefficients.shape
        return nbands

    @property
    def lattvec(self):
        if not hasattr(self,"_lattvec"):
            self._lattvec = self.atoms.get_cell().T / abu.Bohr_Ang
        return self._lattvec

    def get_bands(self,kpath=None,line_density=20,vertices_names=None,linewidth_itemp=False):
        """
        Compute the band-structure using the computed coefficients

        Args:
<<<<<<< HEAD
            kpath: |Kpath| instance where to interpolate the eigenvalues and linewidths 
=======
            kpath: |Kpath| instance where to interpolate the eigenvalues and linewidths
>>>>>>> 6b249ac3
            line_density: Number of points used to sample the smallest segment of the path
            vertices_names:  List of tuple, each tuple is of the form (kfrac_coords, kname) where
                kfrac_coords are the reduced coordinates of the k-point and kname is a string with the name of
                the k-point. Each point represents a vertex of the k-path.
            linewith_itemp: list of indexes refering to the temperatures where the linewidth will be interpolated
        """
        from BoltzTraP2 import fite

        if kpath is None:
            if vertices_names is None:
                vertices_names = [(k.frac_coords, k.name) for k in self.structure.hsym_kpoints]

            kpath = Kpath.from_vertices_and_names(self.structure, vertices_names, line_density=line_density)

        #call boltztrap to interpolate
<<<<<<< HEAD
        coeffs = self.coefficients 
        eigens_kpath, vvband = fite.getBands(kpath.frac_coords, self.equivalences, self.lattvec, coeffs)
      
        linewidths_kpath = None 
        if linewidth_itemp is not False: 
            coeffs = self.linewidth_coefficients[linewidth_itemp]
            linewidths_kpath, vvband = fite.getBands(kpath.frac_coords, self.equivalences, self.lattvec, coeffs)
            linewidths_kpath = linewidths_kpath.T[np.newaxis,:,:]*abu.Ha_eV
    
=======
        coeffs = self.coefficients
        eigens_kpath, vvband = fite.getBands(kpath.frac_coords, self.equivalences, self.lattvec, coeffs)

        linewidths_kpath = None
        if linewidth_itemp is not False:
            coeffs = self.linewidth_coefficients[linewidth_itemp]
            linewidths_kpath, vvband = fite.getBands(kpath.frac_coords, self.equivalences, self.lattvec, coeffs)
            linewidths_kpath = linewidths_kpath.T[np.newaxis,:,:]*abu.Ha_eV

>>>>>>> 6b249ac3
        #convert units and shape
        eigens_kpath   = eigens_kpath.T[np.newaxis,:,:]*abu.Ha_eV
        occfacts_kpath = np.zeros_like(eigens_kpath)
        nspinor1 = 1
        nspden1 = 1

        #return a ebands object
        return ElectronBands(self.structure, kpath, eigens_kpath, self.fermi*abu.Ha_eV, occfacts_kpath,
                             self.nelect, nspinor1, nspden1, linewidths=linewidths_kpath)


    def get_interpolation_mesh(self):
        """From the array of equivalences determine the mesh that was used"""
        max1, max2, max3 = 0,0,0
        for equiv in self.equivalences:
            max1 = max(np.max(equiv[:,0]),max1)
            max2 = max(np.max(equiv[:,1]),max2)
            max3 = max(np.max(equiv[:,2]),max3)
        self._rmesh = (2*max1+1,2*max2+1,2*max3+1)
        return self._rmesh

    def dump_rsphere(self,filename):
        """ Write a file with the real space points"""
        with open(filename,'w') as f:
            for iband in range(self.nbands):
                for ie,equivalence in enumerate(self.equivalences):
                    coeff = self.coefficients[iband,ie]
                    for ip,point in enumerate(equivalence):
                        f.write("%5d %5d %5d "%tuple(point)+"%lf\n"%((abs(coeff))**(1./3)))
                f.write("\n\n")

    @timeit
    def compute_equivalences(self):
        """Compute equivalent k-points"""
        from BoltzTraP2 import sphere
        try:
            self._equivalences = sphere.get_equivalences(self.atoms, self.magmom, self.lpratio*self.nkpoints)
        except TypeError:
            self._equivalences = sphere.get_equivalences(self.atoms, self.lpratio*self.nkpoints)

    @timeit
    def compute_coefficients(self):
        """Call fitde3D routine from Boltztrap2"""
        from BoltzTraP2 import fite
        #we will set ebands to compute teh coefficients
        self.ebands = self.eig
        self._coefficients = fite.fitde3D(self, self.equivalences)

        if self.linewidths:
            self._linewidth_coefficients = []
            for itemp in range(self.ntemps):
                self.ebands = self.linewidths[itemp]
                coeffs = fite.fitde3D(self, self.equivalences)
                self._linewidth_coefficients.append(coeffs)

        #at the end we always unset ebands
        delattr(self,"ebands")

    @timeit
    def run(self,npts=500,dos_method='gaussian:0.1 eV',erange=None,nworkers=1,verbose=0):
        """
        Interpolate the eingenvalues to compute DOS and VVDOS
        This part is quite memory intensive

<<<<<<< HEAD
        Args: 
            npts: number of frequency points
            dos_method: when using a patched version of Boltztrap 
=======
        Args:
            npts: number of frequency points
            dos_method: when using a patched version of Boltztrap
>>>>>>> 6b249ac3
        """
        boltztrap_results = []; app = boltztrap_results.append
        import inspect
        from BoltzTraP2 import fite
        import BoltzTraP2.bandlib as BL

        def BTPDOS(eband,vvband,cband=None,erange=None,npts=None,scattering_model="uniform_tau",mode=dos_method):
            """
<<<<<<< HEAD
            This is a small wrapper for Boltztrap2 to use the official version or a modified 
            verison using gaussian or lorentzian smearing
            """
            try:
                return BL.BTPDOS(eband, vvband, erange=erange, npts=npts, scattering_model=scattering_model, mode=dos_method) 
            except TypeError:
                return BL.BTPDOS(eband, vvband, erange=erange, npts=npts, scattering_model=scattering_model) 
            
=======
            This is a small wrapper for Boltztrap2 to use the official version or a modified
            verison using gaussian or lorentzian smearing
            """
            try:
                return BL.BTPDOS(eband, vvband, erange=erange, npts=npts, scattering_model=scattering_model, mode=dos_method)
            except TypeError:
                return BL.BTPDOS(eband, vvband, erange=erange, npts=npts, scattering_model=scattering_model)

>>>>>>> 6b249ac3

        #TODO change this!
        if erange is None: erange = (np.min(self.eig),np.max(self.eig))
        else: erange = np.array(erange)/abu.Ha_eV+self.fermi

        #interpolate the electronic structure
        if verbose: print('interpolating bands')
<<<<<<< HEAD
        results = fite.getBTPbands(self.equivalences, self.coefficients, 
                                   self.lattvec, nworkers=nworkers)
        eig_fine, vvband, cband = results
=======
        results = fite.getBTPbands(self.equivalences, self.coefficients,
                                   self.lattvec, nworkers=nworkers)
        eig_fine, vvband, cband = results

        #calculate DOS and VDOS without lifetimes
        if verbose: print('calculating dos and vvdos without lifetimes')
        wmesh,dos,vvdos,_ = BTPDOS(eig_fine, vvband, erange=erange, npts=npts, mode=dos_method)
        app(BoltztrapResult(self,wmesh,dos,vvdos,self.fermi,self.tmesh,self.volume))
>>>>>>> 6b249ac3

        #calculate DOS and VDOS without lifetimes
        if verbose: print('calculating dos and vvdos without lifetimes')
        wmesh,dos,vvdos,_ = BTPDOS(eig_fine, vvband, erange=erange, npts=npts, mode=dos_method) 
        app(BoltztrapResult(self,wmesh,dos,vvdos,self.fermi,self.tmesh,self.volume))
    
        #if we have linewidths
        if self.linewidths:
            for itemp in range(self.ntemps):
                if verbose: print('itemp %d\ninterpolating bands')
                #calculate the lifetimes on the fine grid
                results = fite.getBTPbands(self.equivalences, self._linewidth_coefficients[itemp],
                                           self.lattvec, nworkers=nworkers)
                linewidth_fine, vvband, cband = results
                tau_fine = 1.0/np.abs(2*linewidth_fine*abu.eV_s)

                #calculate vvdos with the lifetimes
                if verbose: print('calculating dos and vvdos with lifetimes')
<<<<<<< HEAD
                wmesh, dos_tau, vvdos_tau, _ = BTPDOS(eig_fine, vvband, erange=erange, npts=npts, 
=======
                wmesh, dos_tau, vvdos_tau, _ = BTPDOS(eig_fine, vvband, erange=erange, npts=npts,
>>>>>>> 6b249ac3
                                                      scattering_model=tau_fine, mode=dos_method)
                #store results
                app(BoltztrapResult(self,wmesh,dos_tau,vvdos_tau,self.fermi,self.tmesh,
                                    self.volume,tau_temp=self.tmesh[itemp]))
<<<<<<< HEAD
 
=======

>>>>>>> 6b249ac3
        return BoltztrapResultRobot(boltztrap_results)

    def __str__(self):
        lines = []; app = lines.append
        app(marquee(self.__class__.__name__,mark="="))
        app("equivalent points: {}".format(self.nequivalences))
        app("real space mesh:   {}".format(self.rmesh))
        app("lpratio:           {}".format(self.lpratio))
        return "\n".join(lines)

class BoltztrapResult():
    """
    Container for BoltztraP2 results
<<<<<<< HEAD
    Provides a object oriented interface to BoltztraP2 
=======
    Provides a object oriented interface to BoltztraP2
>>>>>>> 6b249ac3
    for plotting, storing and analysing the results
    """
    def __init__(self,abipyboltztrap,wmesh,dos,vvdos,fermi,tmesh,volume,tau_temp=None,margin=10):
        self.abipyboltztrap = abipyboltztrap

        self.fermi  = fermi
        self.volume = volume
        self.wmesh  = np.array(wmesh)
        self.mumesh = self.wmesh[margin:-(margin+1)]
        self.tmesh  = np.array(tmesh)

        #Temperature fix
        if any(self.tmesh < 1):
<<<<<<< HEAD
            cprint("Boltztrap does not handle 0K well.\n" 
=======
            cprint("Boltztrap does not handle 0K well.\n"
>>>>>>> 6b249ac3
                   "I avoid potential problems by setting all T<1K to T=1K",color="yellow")
            self.tmesh[self.tmesh < 1] = 1

        self.tau_temp = tau_temp

        self.dos = dos
        self.vvdos = vvdos

    @property
    def has_tau(self):
<<<<<<< HEAD
        return self.tau_temp is not None 
=======
        return self.tau_temp is not None
>>>>>>> 6b249ac3

    @property
    def ntemp(self):
        return len(self.tmesh)

    @property
    def L0(self):
        if not hasattr(self,'_L0'):
            self.compute_fermiintegrals()
        return self._L0

    @property
    def L1(self):
        if not hasattr(self,'_L1'):
            self.compute_fermiintegrals()
        return self._L1

    @property
    def L2(self):
        if not hasattr(self,'_L2'):
            self.compute_fermiintegrals()
        return self._L2

    @property
    def sigma(self):
        if not hasattr(self,'_sigma'):
            self.compute_onsager_coefficients()
        return self._sigma

    @property
    def seebeck(self):
        if not hasattr(self,'_seebeck'):
            self.compute_onsager_coefficients()
        return self._seebeck

    @property
    def powerfactor(self):
        return self.sigma * self.seebeck**2

    @property
    def kappa(self):
        if not hasattr(self,'_kappa'):
            self.compute_onsager_coefficients()
        return self._kappa
  
    def set_tmesh(self,tmesh):
        """ Set the temperature mesh"""    
        self.tmesh = tmesh

    def set_tmesh(self,tmesh):
        """ Set the temperature mesh"""
        self.tmesh = tmesh

    def compute_fermiintegrals(self):
        """Compute and store the results of the Fermi integrals"""
        import BoltzTraP2.bandlib as BL
        results = BL.fermiintegrals(self.wmesh, self.dos, self.vvdos, mur=self.mumesh, Tr=self.tmesh)
        _, self._L0, self._L1, self._L2, self._Lm11 = results

    def compute_onsager_coefficients(self):
        """Compute Onsager coefficients"""
        import BoltzTraP2.bandlib as BL
        L0,L1,L2 = self.L0,self.L1,self.L2
        results = BL.calc_Onsager_coefficients(L0,L1,L2,mur=self.mumesh,Tr=self.tmesh,vuc=self.volume)
        self._sigma, self._seebeck, self._kappa, self._hall = results

    @staticmethod
    def from_pickle(filename):
<<<<<<< HEAD
        """Load |BoltztrapEesult| from a pickle file"""
=======
        """Load BoltztrapResult from a pickle file"""
>>>>>>> 6b249ac3
        with open(filename,'rb') as f:
            instance = pickle.load(f)
        return instance

    def pickle(self,filename):
        """Write a file with the results from the calculation"""
        with open(filename,'wb') as f:
            pickle.dump(self,f)

    def istensor(self,what):
        """Check if a certain quantity is a tensor"""
        if not hasattr(self,what): return None
        return len(getattr(self,what).shape) > 2

    def get_component(self,what,component,itemp):
        i,j = abu.s2itup(component)
        return getattr(self,what)[itemp,:,i,j]
<<<<<<< HEAD
  
=======

>>>>>>> 6b249ac3
    def plot_dos_ax(self,ax,**kwargs):
        """
        Plot the density of states on axis ax.

        Args:
            ax: |matplotlib-Axes|.
            kwargs: Passed to ax.plot
<<<<<<< HEAD
        """ 
=======
        """
>>>>>>> 6b249ac3
        wmesh = (self.wmesh-self.fermi) * abu.Ha_eV
        ax.plot(wmesh,self.dos,label='DOS',**kwargs)
        ax.set_xlabel('Energy (eV)')

    def plot_vvdos_ax(self,ax,components=('xx',),**kwargs):
<<<<<<< HEAD
        """ 
        Plot components of VVDOS on the axis ax.
        
=======
        """
        Plot components of VVDOS on the axis ax.

>>>>>>> 6b249ac3
        Args:
            ax: |matplotlib-Axes|.
            components: Choose the components of the tensor to plot ['xx','xy','xz','yy',(...)]
            kwargs: Passed to ax.plot
        """
        wmesh = (self.wmesh-self.fermi) * abu.Ha_eV

        for component in components:
            i,j = abu.s2itup(component)
<<<<<<< HEAD
            label = "VVDOS %s"%component
            if self.tau_temp: label += " $\\tau_T$ = %dK"%self.tau_temp
=======
            label = "VVDOS %s" % component
            if self.tau_temp: label += r" $\tau_T$ = %dK" % self.tau_temp
>>>>>>> 6b249ac3
            ax.plot(wmesh,self.vvdos[i,j,:],label=label,**kwargs)
        ax.set_xlabel('Energy (eV)')

    def plot_ax(self,ax,what,components=('xx',),itemp_list=None,colormap='viridis',**kwargs):
        """
        Plot the DOS for all the dopings as a function of temperature on the axis ax.

        Args:
            ax: |matplotlib-Axes|.
            what: choose the quantity to plot can be: ['dos','vvdos','sigma','kappa','powerfactor']
            components: Choose the components of the tensor to plot ['xx','xy','xz','yy',(...)]
            itemp_list: list of indexes of the tempratures to plot
            colormap: Colormap used to plot the results
            kwargs: Passed to ax.plot
        """
<<<<<<< HEAD
        from matplotlib import pyplot as plt

        if what == 'dos':
            self.plot_dos_ax(ax,**kwargs)
            return

        if what == 'vvdos':
            self.plot_vvdos_ax(ax,components,**kwargs)
            return

        itemp_list = list(range(self.ntemp)) if itemp_list is None else duck.list_ints(itemp_list)
        maxitemp = max(itemp_list)
        minitemp = min(itemp_list)
        if maxitemp > self.ntemp or minitemp < 0:
            raise ValueError('Invalid itemp_list, should be between 0 and %d. Got %d.'%(self.ntemp,maxitemp))

=======
        from matplotlib import pyplot as plt

        if what == 'dos':
            self.plot_dos_ax(ax,**kwargs)
            return

        if what == 'vvdos':
            self.plot_vvdos_ax(ax,components,**kwargs)
            return

        itemp_list = list(range(self.ntemp)) if itemp_list is None else duck.list_ints(itemp_list)
        maxitemp = max(itemp_list)
        minitemp = min(itemp_list)
        if maxitemp > self.ntemp or minitemp < 0:
            raise ValueError('Invalid itemp_list, should be between 0 and %d. Got %d.'%(self.ntemp,maxitemp))

        cmap = plt.get_cmap(colormap)
        color = None
        mumesh = (self.mumesh-self.fermi) * abu.Ha_eV

        if self.istensor(what):
            kwargs.pop('c',None)
            for itemp in itemp_list:
                for component in components:
                    y = self.get_component(what,component,itemp)
                    if len(itemp_list) > 1: color=cmap(itemp/len(itemp_list))
                    label = "%s %s $b_T$ = %dK" % (what,component,self.tmesh[itemp])
                    if self.has_tau: label += r" $\tau_T$ = %dK" % self.tau_temp
                    ax.plot(mumesh,y,label=label,c=color,**kwargs)
        else:
            ax.plot(mumesh,getattr(self,what),label=what,**kwargs)
        ax.set_xlabel('Energy (eV)')

    @add_fig_kwargs
    def plot(self, what, colormap='viridis', directions=('xx'), ax=None, **kwargs):
        """
        Plot the DOS for all the temperatures as a function of the doping
        """
        ax, fig, plt = get_ax_fig_plt(ax=ax)
        self.plot_ax(ax, what)
        #fig.legend()
        return fig

    def to_string(self,title=None,mark="="):
        """
        String representation of the class
        """
        lines = []; app = lines.append
        if title is None: app(marquee(self.__class__.__name__,mark=mark))
        app("fermi:    %8.5lf"%self.fermi)
        app("mumesh:    %8.5lf <-> %8.5lf"%(self.mumesh[0],self.mumesh[-1]))
        app("tmesh:    %s"%self.tmesh)
        app("has_tau:  %s"%self.has_tau)
        if self.tau_temp: app("tau_temp: %lf"%self.tau_temp)
        return "\n".join(lines)

    def __str__(self):
        return self.to_string()

class BoltztrapResultRobot():
    """
    Robot to analyse multiple Boltztrap calculations
    Behaves as a list of BoltztrapResult
    Provides methods to plot multiple results on a single figure
    """
    def __init__(self,results,erange=None):
        if not all([isinstance(r,BoltztrapResult) for r in results]):
            raise ValueError('Must provide BolztrapResult instances.')

        #consistency check in the temperature meshes
        res0 = results[0]
        if np.any([res0.tmesh != res.tmesh for res in results]):
            cprint("Comparing BoltztrapResults with different temperature meshes.", color="yellow")

        #consistency check in chemical potential meshes
        if np.any([res0.wmesh != res.wmesh for res in results]):
            cprint("Comparing BoltztrapResults with different energy meshes.", color="yellow")

        #store the results
        self.results = results
        self.erange = erange

    def __getitem__(self,index):
        """Access the results stored in the class as a list"""
        return self.results[index]

    @property
    def temp_list(self):
        return self.results[0].tmesh

    @property
    def tau_list(self):
        """Get all the results with tau included"""
        return [ res.tau_temp for res in self.results if res.tau_temp is not None ]

    @property
    def notau_results(self):
        """Get all the results without the tau included"""
        instance = self.__class__([ res for res in self.results if res.tau_temp is None ])
        if self.erange: instance.erange = self.erange
        return instance

    @property
    def tau_results(self):
        """Return all the results that have temperature dependence"""
        return self.__class__([ res for res in self.results if res.tau_temp is None ])

    @property
    def nresults(self):
        return len(self.results)

    @staticmethod
    def from_pickle(filename):
        """
        Load results from file
        """
        with open(filename,'rb') as f:
            instance = pickle.load(f)
        return instance

    def pickle(self,filename):
        """
        Write a file with the results from the calculation
        """
        with open(filename,'wb') as f:
            pickle.dump(self,f)

    def plot_ax(self,ax1,what,components=('xx',),itemp_list=None,itau_list=None,erange=None,**kwargs):
        """
        Plot the same quantity for all the results on axis ax1

        Args:
            ax1: |matplotlib-Axes|.
            what: choose the quantity to plot can be: ['dos','vvdos','sigma','kappa','powerfactor']
            itemp_list: list of indexes of the tempratures to plot
            itau_list: list of indexes of the tempratures at which the lifetimes were computed
            components: Choose the components of the tensor to plot ['xx','xy','xz','yy',(...)]
            erange: choose energy range of the plot
            kwargs: Passed to ax.plot
       """
        from matplotlib import pyplot as plt
        colormap = kwargs.pop('colormap','plasma')
>>>>>>> 6b249ac3
        cmap = plt.get_cmap(colormap)
        color = None
        mumesh = (self.mumesh-self.fermi) * abu.Ha_eV

        if self.istensor(what):
            kwargs.pop('c',None)
            for itemp in itemp_list:
                for component in components:
                    y = self.get_component(what,component,itemp)
                    if len(itemp_list) > 1: color=cmap(itemp/len(itemp_list))
                    label = "%s %s $b_T$ = %dK"%(what,component,self.tmesh[itemp])
                    if self.has_tau: label += " $\\tau_T$ = %dK"%self.tau_temp
                    ax.plot(mumesh,y,label=label,c=color,**kwargs)
        else:
            ax.plot(mumesh,getattr(self,what),label=what,**kwargs)
        ax.set_xlabel('Energy (eV)')

<<<<<<< HEAD
    @add_fig_kwargs
    def plot(self,what,colormap='viridis',directions=['xx']):
        """
        Plot the DOS for all the temperatures as a function of the doping
        """
        from matplotlib import pyplot as plt
        fig = plt.figure()
        ax1 = fig.add_subplot(1,1,1)
        self.plot_ax(ax1,what)
        fig.legend()
        return fig

    def to_string(self,title=None,mark="="):
        """
        String representation of the class
        """
        lines = []; app = lines.append
        if title is None: app(marquee(self.__class__.__name__,mark=mark))
        app("fermi:    %8.5lf"%self.fermi)
        app("mumesh:    %8.5lf <-> %8.5lf"%(self.mumesh[0],self.mumesh[-1]))
        app("tmesh:    %s"%self.tmesh)
        app("has_tau:  %s"%self.has_tau)
        if self.tau_temp: app("tau_temp: %lf"%self.tau_temp)
        return "\n".join(lines)

    def __str__(self):
        return self.to_string()

class BoltztrapResultRobot():
    """
    Robot to analyse multiple Boltztrap calculations
    Behaves as a list of BoltztrapResult
    Provides methods to plot multiple results on a single figure
    """
    def __init__(self,results,erange=None):
        if not all([isinstance(r,BoltztrapResult) for r in results]):
            raise ValueError('Must provide BolztrapResult instances.')

        #consistency check in the temperature meshes
        res0 = results[0]
        if np.any([res0.tmesh != res.tmesh for res in results]):
            cprint("Comparing BoltztrapResults with different temperature meshes.", color="yellow")

        #consistency check in chemical potential meshes
        if np.any([res0.wmesh != res.wmesh for res in results]):
            cprint("Comparing BoltztrapResults with different energy meshes.", color="yellow")

        #store the results
        self.results = results
        self.erange = erange

    def __getitem__(self,index):
        """Access the results stored in the class as a list"""
        return self.results[index]

    @property
    def temp_list(self):
        return self.results[0].tmesh
    
    @property
    def tau_list(self):
        """Get all the results with tau included"""
        return [ res.tau_temp for res in self.results if res.tau_temp is not None ]

    @property
    def notau_results(self):
        """Get all the results without the tau included"""
        instance = self.__class__([ res for res in self.results if res.tau_temp is None ])
        if self.erange: instance.erange = self.erange
        return instance 

    @property
    def tau_results(self):
        """Return all the results that have temperature dependence"""
        return self.__class__([ res for res in self.results if res.tau_temp is None ])

    @property
    def nresults(self):
        return len(self.results)

    @staticmethod
    def from_pickle(filename):
        """
        Load results from file
        """
        with open(filename,'rb') as f:
            instance = pickle.load(f)
        return instance
 
    def pickle(self,filename):
        """
        Write a file with the results from the calculation
        """
        with open(filename,'wb') as f:
            pickle.dump(self,f)
 
    def plot_ax(self,ax1,what,components=('xx',),itemp_list=None,itau_list=None,erange=None,**kwargs):
        """
        Plot the same quantity for all the results on axis ax1
        
        Args:
            ax1: |matplotlib-Axes|.
            what: choose the quantity to plot can be: ['dos','vvdos','sigma','kappa','powerfactor']
            itemp_list: list of indexes of the tempratures to plot
            itau_list: list of indexes of the tempratures at which the lifetimes were computed
            components: Choose the components of the tensor to plot ['xx','xy','xz','yy',(...)]
            erange: choose energy range of the plot
            kwargs: Passed to ax.plot
       """
        from matplotlib import pyplot as plt
        colormap = kwargs.pop('colormap','plasma')
        cmap = plt.get_cmap(colormap)

        if what == "dos": self.plot_dos_ax(self)

        #set erange
        erange = erange or self.erange
        if erange is not None: ax1.set_xlim(erange)
       
        #get itau_list
        tau_temps = self.tau_list if itau_list is None else [ self.tau_list[itau] for itau in itau_list ]
        #filter results by temperature
        filtered_results = [res for res in self.results if res.tau_temp in tau_temps]

        #plot the results
        for itemp,result in enumerate(filtered_results):
            if result.tau_temp not in tau_temps: continue
            color = kwargs.pop('c',cmap(itemp/len(filtered_results)))
            result.plot_ax(ax1,what,components,itemp_list,c=color,**kwargs)

        #plot result without tau
        filtered_results = [res for res in self.results if not res.has_tau]
        if len(filtered_results): ax2 = ax1.twinx()
        for result in filtered_results:
            result.plot_ax(ax2,what,components,itemp_list,*kwargs)

    @add_fig_kwargs
    def plot(self,what,itemp_list=None,itau_list=None,components=('xx',),erange=None,**kwargs):
        """
        Plot all the boltztrap results in the Robot
        
        Args:
            what: choose the quantity to plot can be: ['dos','vvdos','sigma','kappa','powerfactor']
            itemp_list: list of indexes of the tempratures to plot
            itau_list: list of indexes of the tempratures at which the lifetimes were computed
            components: Choose the components of the tensor to plot ['xx','xy','xz','yy',(...)]
            erange: choose energy range of the plot
            kwargs: Passed to ax.plot
        """    
        from matplotlib import pyplot as plt

        fig = plt.figure()
        ax1 = fig.add_subplot(1,1,1)
        self.plot_ax(ax1,what,components=components,itemp_list=itemp_list,itau_list=itau_list,
                     erange=erange,**kwargs)
        fig.legend(prop={'size': 6})
        return fig

    @add_fig_kwargs
    def plot_dos_vvdos(self,itemp_list=None,itau_list=None,which_dos=(0,),components=('xx',),
                       dos_color=None,erange=None,**kwargs):
        """
        Plot the DOS and VVDOS for all the results
        """
        from matplotlib import pyplot as plt

        fig = plt.figure()
        ax1 = fig.add_subplot(1,1,1)
        for iresult in which_dos:
            self[iresult].plot_dos_ax(ax1,c=dos_color,**kwargs)
        ax2 = ax1.twinx()
        self.plot_ax(ax2,'vvdos',itemp_list=itemp_list,itau_list=itau_list,erange=erange,**kwargs)
        fig.legend(prop={'size': 6})
        return fig

=======
        if what == "dos": self.plot_dos_ax(self)

        #set erange
        erange = erange or self.erange
        if erange is not None: ax1.set_xlim(erange)

        #get itau_list
        tau_temps = self.tau_list if itau_list is None else [ self.tau_list[itau] for itau in itau_list ]
        #filter results by temperature
        filtered_results = [res for res in self.results if res.tau_temp in tau_temps]

        #plot the results
        for itemp,result in enumerate(filtered_results):
            if result.tau_temp not in tau_temps: continue
            color = kwargs.pop('c',cmap(itemp/len(filtered_results)))
            result.plot_ax(ax1,what,components,itemp_list,c=color,**kwargs)

        #plot result without tau
        filtered_results = [res for res in self.results if not res.has_tau]
        if len(filtered_results): ax2 = ax1.twinx()
        for result in filtered_results:
            result.plot_ax(ax2,what,components,itemp_list,*kwargs)

    @add_fig_kwargs
    def plot(self,what,itemp_list=None,itau_list=None,components=('xx',),erange=None,**kwargs):
        """
        Plot all the boltztrap results in the Robot

        Args:
            what: choose the quantity to plot can be: ['dos','vvdos','sigma','kappa','powerfactor']
            itemp_list: list of indexes of the tempratures to plot
            itau_list: list of indexes of the tempratures at which the lifetimes were computed
            components: Choose the components of the tensor to plot ['xx','xy','xz','yy',(...)]
            erange: choose energy range of the plot
            kwargs: Passed to ax.plot
        """
        ax1, fig, plt = get_ax_fig_plt(ax=None)
        self.plot_ax(ax1,what,components=components,itemp_list=itemp_list,itau_list=itau_list,
                     erange=erange,**kwargs)
        fig.legend(prop={'size': 6})
        return fig

    @add_fig_kwargs
    def plot_dos_vvdos(self,itemp_list=None,itau_list=None,which_dos=(0,),components=('xx',),
                       dos_color=None,erange=None,**kwargs):
        """
        Plot the DOS and VVDOS for all the results
        """
        from matplotlib import pyplot as plt

        fig = plt.figure()
        ax1 = fig.add_subplot(1,1,1)
        for iresult in which_dos:
            self[iresult].plot_dos_ax(ax1,c=dos_color,**kwargs)
        ax2 = ax1.twinx()
        self.plot_ax(ax2,'vvdos',itemp_list=itemp_list,itau_list=itau_list,erange=erange,**kwargs)
        fig.legend(prop={'size': 6})
        return fig

>>>>>>> 6b249ac3
    def set_erange(self,erange):
        """ Get an energy range based on an energy margin above and bellow the fermi level"""
        self.erange = erange

    def unset_erange(self):
        """ Unset the energy range"""
        self.erange = None

    def to_string(self):
        """
        Return a string representation of the data in this class
        """
        lines = []; app = lines.append
        app(marquee(self.__class__.__name__,mark="="))
        app('nresults: %d'%self.nresults)
        for result in self.results:
            app(result.to_string(mark='-'))
        return "\n".join(lines)

    def set_tmesh(self,tmesh):
        """
        Set the temperature mesh of all the results

        Args:
            tmesh: array with temperatures at which to compute the Fermi integrals
        """
        for result in self.results:
<<<<<<< HEAD
            result.set_tmesh(tmesh)        
=======
            result.set_tmesh(tmesh)
>>>>>>> 6b249ac3

    def __str__(self):
        return self.to_string()
<|MERGE_RESOLUTION|>--- conflicted
+++ resolved
@@ -5,11 +5,7 @@
 initialize the Boltztrap2 calculation from Abinit files
 
 Warning:
-<<<<<<< HEAD
-    
-=======
-
->>>>>>> 6b249ac3
+
     Work in progress
 """
 import pickle
@@ -37,11 +33,7 @@
     """
     Wrapper to Boltztrap2 interpolator
     This class contains the same quantities as the Loader classes from dft.py in Boltztrap2
-<<<<<<< HEAD
-    Addifionally it has methods to call the Boltztrap2 interpolator.
-=======
     Additionally it has methods to call the Boltztrap2 interpolator.
->>>>>>> 6b249ac3
     It creates multiple instances of BolztrapResult storing the results of the interpolation
     Enter with quantities in the IBZ and interpolate to a fine BZ mesh
     """
@@ -113,7 +105,6 @@
     def from_ebands(cls):
         """Initialize from an ebands object"""
         raise NotImplementedError('TODO')
-<<<<<<< HEAD
 
     @classmethod
     def from_evk(cls):
@@ -123,10 +114,10 @@
     @classmethod
     def from_dftdata(cls,dftdata,tmesh,lpratio=5):
         """
-        Initialize an instance of this class from a |DFTData| instance from Boltztrap
-
-        Args:
-            dftdata: |DFTData|
+        Initialize an instance of this class from a DFTData instance from Boltztrap
+
+        Args:
+            dftdata: DFTData
             tmesh: a list of temperatures to use in the fermi integrations
             lpratio: ratio to multiply by the number of k-points in the IBZ and give the
                      number of real space points inside a sphere
@@ -136,44 +127,14 @@
                    dftdata.get_volume(),linewidths=None,tmesh=tmesh,
                    mommat=dftdata.mommat,magmom=None,lpratio=lpratio)
 
-
     @classmethod
-=======
-
-    @classmethod
-    def from_evk(cls):
-        """Intialize from a EVK file"""
-        raise NotImplementedError('TODO')
-
-    @classmethod
-    def from_dftdata(cls,dftdata,tmesh,lpratio=5):
-        """
-        Initialize an instance of this class from a DFTData instance from Boltztrap
-
-        Args:
-            dftdata: DFTData
-            tmesh: a list of temperatures to use in the fermi integrations
-            lpratio: ratio to multiply by the number of k-points in the IBZ and give the
-                     number of real space points inside a sphere
-        """
-        structure = Structure.from_ase_atoms(dftdata.atoms)
-        return cls(dftdata.fermi,structure,dftdata.nelect,dftdata.kpoints,dftdata.ebands,
-                   dftdata.get_volume(),linewidths=None,tmesh=tmesh,
-                   mommat=dftdata.mommat,magmom=None,lpratio=lpratio)
-
-    @classmethod
->>>>>>> 6b249ac3
     def from_sigeph(cls,sigeph,itemp_list=None,bstart=None,bstop=None,lpratio=5):
         """
         Initialize interpolation of the bands and lifetimes from a SigEphFile object
 
         Args:
             sigeph: |SigEphFile| instance
-<<<<<<< HEAD
-            itemp_list: list of the temperature indexes to consider 
-=======
             itemp_list: list of the temperature indexes to consider
->>>>>>> 6b249ac3
             bstart, bstop: only consider bands between bstart and bstop
             lpratio: ratio to multiply by the number of k-points in the IBZ and give the
                      number of real space points inside a sphere
@@ -203,11 +164,7 @@
             linewidth = qpes[0, :, bstart:bstop, itemp].imag.T*abu.eV_Ha
             linewidths.append(linewidth)
 
-<<<<<<< HEAD
-        return cls(fermi, structure, nelect, kpoints, eig, volume, linewidths=linewidths, 
-=======
         return cls(fermi, structure, nelect, kpoints, eig, volume, linewidths=linewidths,
->>>>>>> 6b249ac3
                    tmesh=tmesh, lpratio=lpratio)
 
     def get_lattvec(self):
@@ -230,11 +187,7 @@
         Compute the band-structure using the computed coefficients
 
         Args:
-<<<<<<< HEAD
-            kpath: |Kpath| instance where to interpolate the eigenvalues and linewidths 
-=======
             kpath: |Kpath| instance where to interpolate the eigenvalues and linewidths
->>>>>>> 6b249ac3
             line_density: Number of points used to sample the smallest segment of the path
             vertices_names:  List of tuple, each tuple is of the form (kfrac_coords, kname) where
                 kfrac_coords are the reduced coordinates of the k-point and kname is a string with the name of
@@ -250,17 +203,6 @@
             kpath = Kpath.from_vertices_and_names(self.structure, vertices_names, line_density=line_density)
 
         #call boltztrap to interpolate
-<<<<<<< HEAD
-        coeffs = self.coefficients 
-        eigens_kpath, vvband = fite.getBands(kpath.frac_coords, self.equivalences, self.lattvec, coeffs)
-      
-        linewidths_kpath = None 
-        if linewidth_itemp is not False: 
-            coeffs = self.linewidth_coefficients[linewidth_itemp]
-            linewidths_kpath, vvband = fite.getBands(kpath.frac_coords, self.equivalences, self.lattvec, coeffs)
-            linewidths_kpath = linewidths_kpath.T[np.newaxis,:,:]*abu.Ha_eV
-    
-=======
         coeffs = self.coefficients
         eigens_kpath, vvband = fite.getBands(kpath.frac_coords, self.equivalences, self.lattvec, coeffs)
 
@@ -270,7 +212,6 @@
             linewidths_kpath, vvband = fite.getBands(kpath.frac_coords, self.equivalences, self.lattvec, coeffs)
             linewidths_kpath = linewidths_kpath.T[np.newaxis,:,:]*abu.Ha_eV
 
->>>>>>> 6b249ac3
         #convert units and shape
         eigens_kpath   = eigens_kpath.T[np.newaxis,:,:]*abu.Ha_eV
         occfacts_kpath = np.zeros_like(eigens_kpath)
@@ -335,15 +276,9 @@
         Interpolate the eingenvalues to compute DOS and VVDOS
         This part is quite memory intensive
 
-<<<<<<< HEAD
-        Args: 
-            npts: number of frequency points
-            dos_method: when using a patched version of Boltztrap 
-=======
         Args:
             npts: number of frequency points
             dos_method: when using a patched version of Boltztrap
->>>>>>> 6b249ac3
         """
         boltztrap_results = []; app = boltztrap_results.append
         import inspect
@@ -352,16 +287,6 @@
 
         def BTPDOS(eband,vvband,cband=None,erange=None,npts=None,scattering_model="uniform_tau",mode=dos_method):
             """
-<<<<<<< HEAD
-            This is a small wrapper for Boltztrap2 to use the official version or a modified 
-            verison using gaussian or lorentzian smearing
-            """
-            try:
-                return BL.BTPDOS(eband, vvband, erange=erange, npts=npts, scattering_model=scattering_model, mode=dos_method) 
-            except TypeError:
-                return BL.BTPDOS(eband, vvband, erange=erange, npts=npts, scattering_model=scattering_model) 
-            
-=======
             This is a small wrapper for Boltztrap2 to use the official version or a modified
             verison using gaussian or lorentzian smearing
             """
@@ -370,7 +295,6 @@
             except TypeError:
                 return BL.BTPDOS(eband, vvband, erange=erange, npts=npts, scattering_model=scattering_model)
 
->>>>>>> 6b249ac3
 
         #TODO change this!
         if erange is None: erange = (np.min(self.eig),np.max(self.eig))
@@ -378,11 +302,6 @@
 
         #interpolate the electronic structure
         if verbose: print('interpolating bands')
-<<<<<<< HEAD
-        results = fite.getBTPbands(self.equivalences, self.coefficients, 
-                                   self.lattvec, nworkers=nworkers)
-        eig_fine, vvband, cband = results
-=======
         results = fite.getBTPbands(self.equivalences, self.coefficients,
                                    self.lattvec, nworkers=nworkers)
         eig_fine, vvband, cband = results
@@ -391,7 +310,6 @@
         if verbose: print('calculating dos and vvdos without lifetimes')
         wmesh,dos,vvdos,_ = BTPDOS(eig_fine, vvband, erange=erange, npts=npts, mode=dos_method)
         app(BoltztrapResult(self,wmesh,dos,vvdos,self.fermi,self.tmesh,self.volume))
->>>>>>> 6b249ac3
 
         #calculate DOS and VDOS without lifetimes
         if verbose: print('calculating dos and vvdos without lifetimes')
@@ -410,20 +328,12 @@
 
                 #calculate vvdos with the lifetimes
                 if verbose: print('calculating dos and vvdos with lifetimes')
-<<<<<<< HEAD
-                wmesh, dos_tau, vvdos_tau, _ = BTPDOS(eig_fine, vvband, erange=erange, npts=npts, 
-=======
                 wmesh, dos_tau, vvdos_tau, _ = BTPDOS(eig_fine, vvband, erange=erange, npts=npts,
->>>>>>> 6b249ac3
                                                       scattering_model=tau_fine, mode=dos_method)
                 #store results
                 app(BoltztrapResult(self,wmesh,dos_tau,vvdos_tau,self.fermi,self.tmesh,
                                     self.volume,tau_temp=self.tmesh[itemp]))
-<<<<<<< HEAD
- 
-=======
-
->>>>>>> 6b249ac3
+
         return BoltztrapResultRobot(boltztrap_results)
 
     def __str__(self):
@@ -437,11 +347,7 @@
 class BoltztrapResult():
     """
     Container for BoltztraP2 results
-<<<<<<< HEAD
-    Provides a object oriented interface to BoltztraP2 
-=======
     Provides a object oriented interface to BoltztraP2
->>>>>>> 6b249ac3
     for plotting, storing and analysing the results
     """
     def __init__(self,abipyboltztrap,wmesh,dos,vvdos,fermi,tmesh,volume,tau_temp=None,margin=10):
@@ -455,11 +361,7 @@
 
         #Temperature fix
         if any(self.tmesh < 1):
-<<<<<<< HEAD
-            cprint("Boltztrap does not handle 0K well.\n" 
-=======
             cprint("Boltztrap does not handle 0K well.\n"
->>>>>>> 6b249ac3
                    "I avoid potential problems by setting all T<1K to T=1K",color="yellow")
             self.tmesh[self.tmesh < 1] = 1
 
@@ -470,11 +372,7 @@
 
     @property
     def has_tau(self):
-<<<<<<< HEAD
-        return self.tau_temp is not None 
-=======
         return self.tau_temp is not None
->>>>>>> 6b249ac3
 
     @property
     def ntemp(self):
@@ -543,11 +441,7 @@
 
     @staticmethod
     def from_pickle(filename):
-<<<<<<< HEAD
-        """Load |BoltztrapEesult| from a pickle file"""
-=======
         """Load BoltztrapResult from a pickle file"""
->>>>>>> 6b249ac3
         with open(filename,'rb') as f:
             instance = pickle.load(f)
         return instance
@@ -565,11 +459,7 @@
     def get_component(self,what,component,itemp):
         i,j = abu.s2itup(component)
         return getattr(self,what)[itemp,:,i,j]
-<<<<<<< HEAD
-  
-=======
-
->>>>>>> 6b249ac3
+
     def plot_dos_ax(self,ax,**kwargs):
         """
         Plot the density of states on axis ax.
@@ -577,25 +467,15 @@
         Args:
             ax: |matplotlib-Axes|.
             kwargs: Passed to ax.plot
-<<<<<<< HEAD
-        """ 
-=======
-        """
->>>>>>> 6b249ac3
+        """
         wmesh = (self.wmesh-self.fermi) * abu.Ha_eV
         ax.plot(wmesh,self.dos,label='DOS',**kwargs)
         ax.set_xlabel('Energy (eV)')
 
     def plot_vvdos_ax(self,ax,components=('xx',),**kwargs):
-<<<<<<< HEAD
-        """ 
+        """
         Plot components of VVDOS on the axis ax.
-        
-=======
-        """
-        Plot components of VVDOS on the axis ax.
-
->>>>>>> 6b249ac3
+
         Args:
             ax: |matplotlib-Axes|.
             components: Choose the components of the tensor to plot ['xx','xy','xz','yy',(...)]
@@ -605,13 +485,8 @@
 
         for component in components:
             i,j = abu.s2itup(component)
-<<<<<<< HEAD
-            label = "VVDOS %s"%component
-            if self.tau_temp: label += " $\\tau_T$ = %dK"%self.tau_temp
-=======
             label = "VVDOS %s" % component
             if self.tau_temp: label += r" $\tau_T$ = %dK" % self.tau_temp
->>>>>>> 6b249ac3
             ax.plot(wmesh,self.vvdos[i,j,:],label=label,**kwargs)
         ax.set_xlabel('Energy (eV)')
 
@@ -627,24 +502,6 @@
             colormap: Colormap used to plot the results
             kwargs: Passed to ax.plot
         """
-<<<<<<< HEAD
-        from matplotlib import pyplot as plt
-
-        if what == 'dos':
-            self.plot_dos_ax(ax,**kwargs)
-            return
-
-        if what == 'vvdos':
-            self.plot_vvdos_ax(ax,components,**kwargs)
-            return
-
-        itemp_list = list(range(self.ntemp)) if itemp_list is None else duck.list_ints(itemp_list)
-        maxitemp = max(itemp_list)
-        minitemp = min(itemp_list)
-        if maxitemp > self.ntemp or minitemp < 0:
-            raise ValueError('Invalid itemp_list, should be between 0 and %d. Got %d.'%(self.ntemp,maxitemp))
-
-=======
         from matplotlib import pyplot as plt
 
         if what == 'dos':
@@ -787,7 +644,6 @@
        """
         from matplotlib import pyplot as plt
         colormap = kwargs.pop('colormap','plasma')
->>>>>>> 6b249ac3
         cmap = plt.get_cmap(colormap)
         color = None
         mumesh = (self.mumesh-self.fermi) * abu.Ha_eV
@@ -805,160 +661,43 @@
             ax.plot(mumesh,getattr(self,what),label=what,**kwargs)
         ax.set_xlabel('Energy (eV)')
 
-<<<<<<< HEAD
+        if what == "dos": self.plot_dos_ax(self)
+
+        #set erange
+        erange = erange or self.erange
+        if erange is not None: ax1.set_xlim(erange)
+
+        #get itau_list
+        tau_temps = self.tau_list if itau_list is None else [ self.tau_list[itau] for itau in itau_list ]
+        #filter results by temperature
+        filtered_results = [res for res in self.results if res.tau_temp in tau_temps]
+
+        #plot the results
+        for itemp,result in enumerate(filtered_results):
+            if result.tau_temp not in tau_temps: continue
+            color = kwargs.pop('c',cmap(itemp/len(filtered_results)))
+            result.plot_ax(ax1,what,components,itemp_list,c=color,**kwargs)
+
+        #plot result without tau
+        filtered_results = [res for res in self.results if not res.has_tau]
+        if len(filtered_results): ax2 = ax1.twinx()
+        for result in filtered_results:
+            result.plot_ax(ax2,what,components,itemp_list,*kwargs)
+
     @add_fig_kwargs
-    def plot(self,what,colormap='viridis',directions=['xx']):
-        """
-        Plot the DOS for all the temperatures as a function of the doping
-        """
-        from matplotlib import pyplot as plt
-        fig = plt.figure()
-        ax1 = fig.add_subplot(1,1,1)
-        self.plot_ax(ax1,what)
-        fig.legend()
-        return fig
-
-    def to_string(self,title=None,mark="="):
-        """
-        String representation of the class
-        """
-        lines = []; app = lines.append
-        if title is None: app(marquee(self.__class__.__name__,mark=mark))
-        app("fermi:    %8.5lf"%self.fermi)
-        app("mumesh:    %8.5lf <-> %8.5lf"%(self.mumesh[0],self.mumesh[-1]))
-        app("tmesh:    %s"%self.tmesh)
-        app("has_tau:  %s"%self.has_tau)
-        if self.tau_temp: app("tau_temp: %lf"%self.tau_temp)
-        return "\n".join(lines)
-
-    def __str__(self):
-        return self.to_string()
-
-class BoltztrapResultRobot():
-    """
-    Robot to analyse multiple Boltztrap calculations
-    Behaves as a list of BoltztrapResult
-    Provides methods to plot multiple results on a single figure
-    """
-    def __init__(self,results,erange=None):
-        if not all([isinstance(r,BoltztrapResult) for r in results]):
-            raise ValueError('Must provide BolztrapResult instances.')
-
-        #consistency check in the temperature meshes
-        res0 = results[0]
-        if np.any([res0.tmesh != res.tmesh for res in results]):
-            cprint("Comparing BoltztrapResults with different temperature meshes.", color="yellow")
-
-        #consistency check in chemical potential meshes
-        if np.any([res0.wmesh != res.wmesh for res in results]):
-            cprint("Comparing BoltztrapResults with different energy meshes.", color="yellow")
-
-        #store the results
-        self.results = results
-        self.erange = erange
-
-    def __getitem__(self,index):
-        """Access the results stored in the class as a list"""
-        return self.results[index]
-
-    @property
-    def temp_list(self):
-        return self.results[0].tmesh
-    
-    @property
-    def tau_list(self):
-        """Get all the results with tau included"""
-        return [ res.tau_temp for res in self.results if res.tau_temp is not None ]
-
-    @property
-    def notau_results(self):
-        """Get all the results without the tau included"""
-        instance = self.__class__([ res for res in self.results if res.tau_temp is None ])
-        if self.erange: instance.erange = self.erange
-        return instance 
-
-    @property
-    def tau_results(self):
-        """Return all the results that have temperature dependence"""
-        return self.__class__([ res for res in self.results if res.tau_temp is None ])
-
-    @property
-    def nresults(self):
-        return len(self.results)
-
-    @staticmethod
-    def from_pickle(filename):
-        """
-        Load results from file
-        """
-        with open(filename,'rb') as f:
-            instance = pickle.load(f)
-        return instance
- 
-    def pickle(self,filename):
-        """
-        Write a file with the results from the calculation
-        """
-        with open(filename,'wb') as f:
-            pickle.dump(self,f)
- 
-    def plot_ax(self,ax1,what,components=('xx',),itemp_list=None,itau_list=None,erange=None,**kwargs):
-        """
-        Plot the same quantity for all the results on axis ax1
-        
-        Args:
-            ax1: |matplotlib-Axes|.
+    def plot(self,what,itemp_list=None,itau_list=None,components=('xx',),erange=None,**kwargs):
+        """
+        Plot all the boltztrap results in the Robot
+
+        Args:
             what: choose the quantity to plot can be: ['dos','vvdos','sigma','kappa','powerfactor']
             itemp_list: list of indexes of the tempratures to plot
             itau_list: list of indexes of the tempratures at which the lifetimes were computed
             components: Choose the components of the tensor to plot ['xx','xy','xz','yy',(...)]
             erange: choose energy range of the plot
             kwargs: Passed to ax.plot
-       """
-        from matplotlib import pyplot as plt
-        colormap = kwargs.pop('colormap','plasma')
-        cmap = plt.get_cmap(colormap)
-
-        if what == "dos": self.plot_dos_ax(self)
-
-        #set erange
-        erange = erange or self.erange
-        if erange is not None: ax1.set_xlim(erange)
-       
-        #get itau_list
-        tau_temps = self.tau_list if itau_list is None else [ self.tau_list[itau] for itau in itau_list ]
-        #filter results by temperature
-        filtered_results = [res for res in self.results if res.tau_temp in tau_temps]
-
-        #plot the results
-        for itemp,result in enumerate(filtered_results):
-            if result.tau_temp not in tau_temps: continue
-            color = kwargs.pop('c',cmap(itemp/len(filtered_results)))
-            result.plot_ax(ax1,what,components,itemp_list,c=color,**kwargs)
-
-        #plot result without tau
-        filtered_results = [res for res in self.results if not res.has_tau]
-        if len(filtered_results): ax2 = ax1.twinx()
-        for result in filtered_results:
-            result.plot_ax(ax2,what,components,itemp_list,*kwargs)
-
-    @add_fig_kwargs
-    def plot(self,what,itemp_list=None,itau_list=None,components=('xx',),erange=None,**kwargs):
-        """
-        Plot all the boltztrap results in the Robot
-        
-        Args:
-            what: choose the quantity to plot can be: ['dos','vvdos','sigma','kappa','powerfactor']
-            itemp_list: list of indexes of the tempratures to plot
-            itau_list: list of indexes of the tempratures at which the lifetimes were computed
-            components: Choose the components of the tensor to plot ['xx','xy','xz','yy',(...)]
-            erange: choose energy range of the plot
-            kwargs: Passed to ax.plot
-        """    
-        from matplotlib import pyplot as plt
-
-        fig = plt.figure()
-        ax1 = fig.add_subplot(1,1,1)
+        """
+        ax1, fig, plt = get_ax_fig_plt(ax=None)
         self.plot_ax(ax1,what,components=components,itemp_list=itemp_list,itau_list=itau_list,
                      erange=erange,**kwargs)
         fig.legend(prop={'size': 6})
@@ -981,67 +720,6 @@
         fig.legend(prop={'size': 6})
         return fig
 
-=======
-        if what == "dos": self.plot_dos_ax(self)
-
-        #set erange
-        erange = erange or self.erange
-        if erange is not None: ax1.set_xlim(erange)
-
-        #get itau_list
-        tau_temps = self.tau_list if itau_list is None else [ self.tau_list[itau] for itau in itau_list ]
-        #filter results by temperature
-        filtered_results = [res for res in self.results if res.tau_temp in tau_temps]
-
-        #plot the results
-        for itemp,result in enumerate(filtered_results):
-            if result.tau_temp not in tau_temps: continue
-            color = kwargs.pop('c',cmap(itemp/len(filtered_results)))
-            result.plot_ax(ax1,what,components,itemp_list,c=color,**kwargs)
-
-        #plot result without tau
-        filtered_results = [res for res in self.results if not res.has_tau]
-        if len(filtered_results): ax2 = ax1.twinx()
-        for result in filtered_results:
-            result.plot_ax(ax2,what,components,itemp_list,*kwargs)
-
-    @add_fig_kwargs
-    def plot(self,what,itemp_list=None,itau_list=None,components=('xx',),erange=None,**kwargs):
-        """
-        Plot all the boltztrap results in the Robot
-
-        Args:
-            what: choose the quantity to plot can be: ['dos','vvdos','sigma','kappa','powerfactor']
-            itemp_list: list of indexes of the tempratures to plot
-            itau_list: list of indexes of the tempratures at which the lifetimes were computed
-            components: Choose the components of the tensor to plot ['xx','xy','xz','yy',(...)]
-            erange: choose energy range of the plot
-            kwargs: Passed to ax.plot
-        """
-        ax1, fig, plt = get_ax_fig_plt(ax=None)
-        self.plot_ax(ax1,what,components=components,itemp_list=itemp_list,itau_list=itau_list,
-                     erange=erange,**kwargs)
-        fig.legend(prop={'size': 6})
-        return fig
-
-    @add_fig_kwargs
-    def plot_dos_vvdos(self,itemp_list=None,itau_list=None,which_dos=(0,),components=('xx',),
-                       dos_color=None,erange=None,**kwargs):
-        """
-        Plot the DOS and VVDOS for all the results
-        """
-        from matplotlib import pyplot as plt
-
-        fig = plt.figure()
-        ax1 = fig.add_subplot(1,1,1)
-        for iresult in which_dos:
-            self[iresult].plot_dos_ax(ax1,c=dos_color,**kwargs)
-        ax2 = ax1.twinx()
-        self.plot_ax(ax2,'vvdos',itemp_list=itemp_list,itau_list=itau_list,erange=erange,**kwargs)
-        fig.legend(prop={'size': 6})
-        return fig
-
->>>>>>> 6b249ac3
     def set_erange(self,erange):
         """ Get an energy range based on an energy margin above and bellow the fermi level"""
         self.erange = erange
@@ -1069,11 +747,7 @@
             tmesh: array with temperatures at which to compute the Fermi integrals
         """
         for result in self.results:
-<<<<<<< HEAD
-            result.set_tmesh(tmesh)        
-=======
             result.set_tmesh(tmesh)
->>>>>>> 6b249ac3
 
     def __str__(self):
         return self.to_string()
