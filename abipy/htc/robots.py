# coding: utf-8
"""Robots."""
from __future__ import print_function, division, unicode_literals

import sys
import os
import pandas as pd

<<<<<<< HEAD
from collections import OrderedDict, deque 
from monty.string import is_string
from pymatgen.io.abinitio.eos import EOS
from pymatgen.io.abinitio.flows import Flow
=======
from abipy import abilab
from abipy.electrons.gsr import GsrReader
>>>>>>> 73252ade


__all__ = [
    "abirobot",
]


def abirobot(obj, ext, nids=None):
    """
    Factory function that builds and return the :class:`Robot` subclass from the file
    extension `ext`. `obj` can be a directory path, or a :class:`Flow` instance.
    `nids` is an optional list of node identifiers used to filter the tasks in the flow.

    Usage example:

    .. code-block:: python

        with abirobot(flow, "GSR") as robot:
            # do something with robot and close the GSR files when done.

        with abirobot("dirpath", "SIGRES") as robot:
            # do something with robot and close the SIGRES files when done.
    """
    for cls in Robot.__subclasses__():
        if cls.EXT in (ext, ext.upper()):
            return cls.open(obj, nids=nids)

    raise ValueError("Cannot find Robot subclass associated to extension %s\n" % ext + 
                     "The list of supported extensions is:\n%s" %
                     [cls.EXT for cls in Robot.__subclasses__()])


class Robot(object):
    """
    The main function of a `Robot` is facilitating the extraction of the output data produced by
    multiple tasks in a :class:`Flow`. This is the base class from which all Robot subclasses should derive.
    A Robot supports the `with` context manager:

    Usage example:

    .. code-block:: python

        with Robot([("label1", "file1"), (label2, "file2")]) as robot:
            # Do something with robot. files are automatically closed when we exit.
    """
    def __init__(self, *args):
        """args is a list of tuples (label, filepath)"""
        self._ncfiles, self._do_close = OrderedDict(), OrderedDict()
        self._exceptions = deque(maxlen=100)

        for label, ncfile in args:
            self.add_file(label, ncfile)

    def add_file(self, label, ncfile):
        if is_string(ncfile):
            from abipy.abilab import abiopen
            ncfile = abiopen(ncfile)
            self._do_close[ncfile.filepath] = True

        self._ncfiles[label] = ncfile

    @property
    def exceptions(self):
        """List of exceptions."""
        return self._exceptions

    def __iter__(self):
        return iter(self._ncfiles.items())

    def __enter__(self):
        return self

    def __exit__(self, exc_type, exc_val, exc_tb):
        """Activated at the end of the with statement."""
        self.close()

    def show_files(self, stream=sys.stdout):
        s = "\n".join(["%s --> %s" % (label, ncfile.filepath) for label, ncfile in self])
        stream.write(s)

    def __str__(self):
        return "%s with %d files in memory" % (self.__class__.__name__, len(self.ncfiles))

    @property
    def ncfiles(self):
        """List of netcdf files."""
        return list(self._ncfiles.values())

    def close(self):
        """Close all the files that have been opened by the Robot"""
        for ncfile in self.ncfiles:
            if self._do_close.pop(ncfile.filepath, False): 
                try:
                    ncfile.close()
                except:
                    pass

    @classmethod
    def open(cls, obj, nids=None, **kwargs):
        """
        Flexible constructor. obj can be a :class:`Flow` or a string with the directory containing the Flow.
        nids is an optional list of :class:`Node` identifiers used to filter the set of :class:`Task` in the Flow.
        """
        has_dirpath = False
        if is_string(obj): 
            try:
                obj = Flow.pickle_load(obj)
            except:
                has_dirpath = True

        items = []

        if not has_dirpath:
            # We have a Flow. smeth is the name of the Task method used to open the file.
            smeth = "open_" + cls.EXT.lower()
            for task in obj.iflat_tasks(nids=nids):
                open_method = getattr(task, smeth, None)
                if open_method is None: continue
                ncfile = open_method()
                if ncfile is not None: items.append((task.pos_str, ncfile))

        else:
            # directory --> search for files with the appropriate extension and open it with abiopen.
            if nids is not None: raise ValueError("nids cannot be used when obj is a directory.")

            from abipy.abilab import abiopen
            for dirpath, dirnames, filenames in os.walk(obj):
                filenames = [f for f in filenames if f.endswith(cls.EXT + ".nc")]
                for f in filenames:
                    ncfile = abiopen(f)
                    if ncfile is not None: items.append((ncfile.filepath, ncfile))

        new = cls(*items)
        # Save a reference to the initial object so that we can reload it if needed
        new._initial_object = obj
        return new

    def reload(self):
        """Reload data. Return new :class:`Robot` object."""
        return self.__class__.open(self._initial_object)

    @staticmethod
    def _get_geodict(structure):
        """Return a dictionary with info on the structure (used to build pandas dataframes)."""
        abc, angles = structure.lattice.abc, structure.lattice.angles
        return dict(
            a=abc[0], b=abc[1], c=abc[2], volume=structure.volume,
            angle0=angles[0], angle1=angles[1], angle2=angles[2],
            formula=structure.formula,
        )

    def _exec_funcs(self, funcs, arg):
        """Execute list of callables funcs. Each func receives arg as argument."""
        if not isinstance(funcs, (list, tuple)): funcs = [funcs]
        d = {}
        for func in funcs:
            try:
                key, value = func(arg)
                d[key] = value
            except Exception as exc:
                self._exceptions.append(str(exc))
        return d

    def pairplot(self, getter="get_dataframe", map_kws=None, show=True, **kwargs):
        import matplotlib.pyplot as plt
        import seaborn as sns
        data = getattr(self, getter)()

        #grid = sns.PairGrid(data, x_vars="nkpts", y_vars=["a", "volume"]) #, hue="tsmear")
        grid = sns.PairGrid(data, **kwargs)
        if map_kws is None:
            grid.map(plt.plot, marker="o")
        else:
            func = map_kws.pop("func", plt.plot)
            grid.map(func, **map_kws)

        grid.add_legend()
        if show: plt.show()
        return grid


class GsrRobot(Robot):
    """This robot analyzes the results contained in multiple GSR files."""
    EXT = "GSR"

    def get_dataframe(self, **kwargs):
        """
        Return a pandas DataFrame with the most important GS results.

        kwargs:
            attrs:
                List of additional attributes of the :class:`GsrFile` to add to
                the pandas :class:`DataFrame`
            funcs:
                Function or list of functions to execute to add more data to the DataFrame.
                Each function receives a GsrFile object and returns a tuple (key, value)
                where key is a string with the name of column and value is the value to be inserted.
        """
        # TODO add more columns
        # Add attributes specified by the users
        attrs = [
            "nsppol", "nspinor", "nspden", "ecut", "pawecutdg",
            "tsmear", "nkpts", "energy", "magnetization", "pressure", "max_force",
        ] + kwargs.pop("attrs", [])

        rows, row_names = [], []
        for label, gsr in self:
            row_names.append(label)
            d = {aname: getattr(gsr, aname) for aname in attrs}

            # Add info on structure.
            if kwargs.get("with_geo", True):
                d.update(self._get_geodict(gsr.structure))

            # Execute funcs.
            d.update(self._exec_funcs(kwargs.get("funcs", []), gsr))

            rows.append(d)

        return pd.DataFrame(rows, index=row_names, columns=rows[0].keys())

    def get_ebands_plotter(self):
        from abipy import abilab
        plotter = abilab.ElectronBandsPlotter()
        for label, gsr in self:
            plotter.add_ebands(label, gsr.ebands)
        return plotter

    def eos_fit(self, eos_name="murnaghan"):
        """
        Fit E(V)
        For the list of available models, see EOS.MODELS

        TODO: which default? all should return a list of fits
        """
        # Read volumes and energies from the GSR files.
        energies, volumes = [], []
        for label, gsr in self:
            energies.append(gsr.energy)
            volumes.append(gsr.structure.volume)

        # Note that eos.fit expects lengths in Angstrom, and energies in eV.
        if eos_name != "all":
            return EOS(eos_name=eos_name).fit(volumes, energies)
        else:
            # Use all the available models.
            fits, rows = [], []
            for eos_name in EOS.MODELS:
                fit = EOS(eos_name=eos_name).fit(volumes, energies)
                fits.append(fit)
                rows.append(fit.results)

            frame = pd.DataFrame(rows, index=EOS.MODELS, columns=rows[0].keys())
            return fits, frame


class SigresRobot(Robot):
    """This robot analyzes the results contained in multiple SIGRES files."""
    EXT = "SIGRES"

    def merge_dataframes_sk(self, spin, kpoint, **kwargs):
        for i, (label, sigr) in enumerate(self):
            frame = sigr.get_dataframe_sk(spin, kpoint, index=label)
            if i == 0:
                table = frame
            else:
                table = table.append(frame)
        
        return table

    def get_qpgaps_dataframe(self, spin=None, kpoint=None, **kwargs):
        # TODO: Ideally one should select the k-point for which we have the fundamental gap for the given spin
        if spin is None: spin = 0
        if kpoint is None: kpoint = 0

        attrs = [
            "nsppol", "nspinor", "nspden", #"ecut", "pawecutdg",
            #"tsmear", "nkibz",
        ] + kwargs.pop("attrs", [])

        rows, row_names = [], []
        for label, sigr in self:
            row_names.append(label)
            d = {aname: getattr(sigr, aname) for aname in attrs}
            d.update({"qpgap": sigr.get_qpgap(spin, kpoint)})

            # Add convergence parameters
            d.update(sigr.params)
                                                        
            # Add info on structure.
            if kwargs.get("with_geo", False):
                d.update(self._get_geodict(sigr.structure))

            # Execute funcs.
            d.update(self._exec_funcs(kwargs.get("funcs", []), sigr))

            rows.append(d)

        return pd.DataFrame(rows, index=row_names, columns=rows[0].keys())

    def plot_conv_qpgap(self, x_vars, **kwargs):
        """
        Plot the convergence of the Quasi-particle gap. 
        kwargs are passed to :class:`seaborn.PairGrid`.
        """
        import matplotlib.pyplot as plt
        import seaborn as sns

        data = self.get_qpgaps_dataframe()
        grid = sns.PairGrid(data, x_vars=x_vars, y_vars="qpgap", **kwargs)
        grid.map(plt.plot, marker="o")
        grid.add_legend()
        plt.show()


class MdfRobot(Robot):
    """This robot analyzes the results contained in multiple MDF files."""
    EXT = "MDF"

    def get_mdf_plotter(self):
        from abipy.electrons.bse import MdfPlotter
        plotter = MdfPlotter()
        for label, mdf in self:
            plotter.add_mdf(label, mdf.exc_mdf)
        return plotter

    def get_dataframe(self, **kwargs):
        rows, row_names = [], []
        for i, (label, mdf) in enumerate(self):
            row_names.append(label)
            d = dict(
                exc_mdf=mdf.exc_mdf,
                rpa_mdf=mdf.rpanlf_mdf,
                gwrpa_mdf=mdf.gwnlf_mdf,
            )
            #d = {aname: getattr(mdf, aname) for aname in attrs}
            #d.update({"qpgap": mdf.get_qpgap(spin, kpoint)})

            # Add convergence parameters
            d.update(mdf.params)
                                                        
            # Add info on structure.
            if kwargs.get("with_geo", False):
                d.update(self._get_geodict(mdf.structure))

            # Execute funcs.
            d.update(self._exec_funcs(kwargs.get("funcs", []), mdf))

            rows.append(d)

        return pd.DataFrame(rows, index=row_names, columns=rows[0].keys())

    def plot_conv_mdf(self, hue, mdf_type="exc_mdf", **kwargs):
        import matplotlib.pyplot as plt
        frame = self.get_dataframe()
        grouped = frame.groupby(hue)

        fig, ax_list = plt.subplots(nrows=len(grouped), ncols=1, sharex=True, sharey=True, squeeze=True)

        for i, (hue_val, group) in enumerate(grouped):
            #print(group)
            mdfs = group[mdf_type] 
            ax = ax_list[i]
            ax.set_title("%s = %s" % (hue, hue_val))
            for mdf in mdfs:
                mdf.plot_ax(ax)

        plt.show()<|MERGE_RESOLUTION|>--- conflicted
+++ resolved
@@ -6,15 +6,11 @@
 import os
 import pandas as pd
 
-<<<<<<< HEAD
 from collections import OrderedDict, deque 
 from monty.string import is_string
 from pymatgen.io.abinitio.eos import EOS
 from pymatgen.io.abinitio.flows import Flow
-=======
-from abipy import abilab
-from abipy.electrons.gsr import GsrReader
->>>>>>> 73252ade
+#from abipy import abilab
 
 
 __all__ = [
