"""
Objects to perform ASE calculations with machine-learned potentials.
"""
from __future__ import annotations

import sys
import os
import io
import time
import contextlib
import json
import pickle
import warnings
import dataclasses
import stat
import numpy as np
import pandas as pd
import abipy.core.abinit_units as abu
try:
    import ase
except ImportError as exc:
    raise ImportError("ase not installed. Try `pip install ase`.") from exc

from pathlib import Path
from inspect import isclass
from multiprocessing import Pool
from typing import Type, Any, Optional, Union
from enum import IntEnum
from monty.string import marquee, list_strings # is_string,
from monty.functools import lazy_property
from monty.collections import AttrDict #, dict2namedtuple
from pymatgen.core import Structure as PmgStructure
from pymatgen.io.ase import AseAtomsAdaptor
from ase import units
from ase.atoms import Atoms
from ase.io.trajectory import write_traj, Trajectory
from ase.optimize.optimize import Optimizer
from ase.calculators.calculator import Calculator
from ase.io.vasp import write_vasp_xdatcar, write_vasp
from ase.neb import NEB
from ase.md.nptberendsen import NPTBerendsen, Inhomogeneous_NPTBerendsen
from ase.md.nvtberendsen import NVTBerendsen
from abipy.core import Structure
from abipy.tools.iotools import workdir_with_prefix, PythonScript, yaml_safe_load_path
from abipy.tools.printing import print_dataframe
from abipy.abio.enums import StrEnum, EnumMixin
from abipy.tools.plotting import (set_axlims, add_fig_kwargs, get_ax_fig_plt, get_axarray_fig_plt, set_grid_legend,
    set_visible, set_ax_xylabels)


###################
# Helper functions
###################

def nprocs_for_ntasks(nprocs, ntasks, title=None) -> int:
    """
    Return the number of procs to be used in a multiprocessing Pool.
    If negative or None, use hlaf the procs in the system.
    """
    if nprocs is None or nprocs <= 0:
        nprocs = max(1, os.cpu_count() // 2)
    else:
        nprocs = int(nprocs)

    nprocs = min(nprocs, ntasks)
    if title is not None:
        print(title)
        print(f"Using multiprocessing pool with {nprocs=} for {ntasks=} ...")
    return nprocs


_CELLPAR_KEYS = ["a", "b", "c", "angle(b,c)", "angle(a,c)", "angle(a,b)"]


ASENEB_METHODS = ['aseneb', 'eb', 'improvedtangent', 'spline', 'string']


class RX_MODE(EnumMixin, StrEnum):  # StrEnum added in 3.11
    """
    Relaxation mode string flags.
    """
    no   = "no"
    ions = "ions"
    cell = "cell"

    #@classmethod
    #def from_ionmov_optcell(cls, ionmov: int, optcell: int) -> RX_MODE:
    #    cls.no
    #    cls.ions
    #    cls.cell


def to_ase_atoms(structure: PmgStructure, calc=None) -> Atoms:
    """Convert pymatgen structure to ASE atoms. Optionally, attach a calculator."""
    structure = Structure.as_structure(structure)
    atoms = AseAtomsAdaptor.get_atoms(structure)
    if calc:
        atoms.calc = calc
    return atoms


def get_atoms(obj: Any) -> Atoms:
    """Return ASE Atoms from object."""
    if isinstance(obj, str):
        return to_ase_atoms(Structure.from_file(obj))
    if isinstance(obj, PmgStructure):
        return to_ase_atoms(obj)
    if isinstance(obj, Atoms):
        return obj
    raise TypeError(f"Don't know how to construct Atoms object from {type(obj)}")


def abisanitize_atoms(atoms: Atoms, **kwargs) -> Atoms:
    """
    Call abisanitize, return new Atoms instance.
    """
    structure = Structure.as_structure(atoms)
<<<<<<< HEAD
    #new_structure = structure.abisanitize(**kwargs)
    ##AA
=======
>>>>>>> af1f937e
    new_structure = structure.abi_sanitize(**kwargs)
    return to_ase_atoms(get_atoms(new_structure), calc=atoms.calc)


def fix_atoms(atoms: Atoms,
              fix_inds: list[int] | None = None,
              fix_symbols: list[str] | None = None) -> None:
    """
    Fix atoms by indices and by symbols.

    Args:
        atoms: ASE atoms
        fix_inds: List of site indices to fix. None to ignore constraint.
        fix_symbols: List of chemical elements to fix. None to ignore the constraint.
    """
    from ase.constraints import FixAtoms
    cs = []; app = cs.append
    if fix_inds is not None:
        app(FixAtoms(indices=fix_inds))
    if fix_symbols is not None:
        fix_symbols = set(fix_symbols)
        app(FixAtoms(mask=[atom.symbol in fix_symbols for atom in atoms]))
    if cs:
        atoms.set_constraint(constraint=cs)


_FMT2FNAME = {
    "poscar": "POSCAR",
    "abinit": "run.abi",
    #"qe": "qe.in",
}

def write_atoms(atoms: Atoms, workdir, verbose: int,
                formats=None, prefix=None, postfix=None) -> list[tuple[Path, str]]:
    """
    Write atoms to file(s), return list with (Path, fmt) tuples.

    Args:
        atoms: ASE atoms
        workdir: Working directory.
        verbose: Verbosity level.
        formats: List of strings with file formats. If None all known formats are used.
        prefix: String to be prepended to filenames.
        prefix: String to be appended to filenames.
    """
    workdir = Path(workdir)
    structure = Structure.as_structure(atoms)
    fmt2fname = _FMT2FNAME
    if formats is not None:
        fmt2fname = {k: _FMT2FNAME[k] for k in list_strings(formats)}

    outpath_fmt = []
    for fmt, fname in fmt2fname.items():
        if prefix: fname = prefix + fname
        if postfix: fname = fname + postfix
        outpath = workdir / fname
        if verbose > 1: print(f"Writing atoms to: {outpath:} with {fmt=}")
        with open(outpath, "wt") as fh:
            fh.write(structure.convert(fmt=fmt))
        outpath_fmt.append((outpath, fmt))
    return outpath_fmt


def print_atoms(atoms: Atoms, title=None, cart_forces=None, stream=sys.stdout) -> None:
    """
    Print atoms object to stream.

    Args:
        atoms: ASE atoms.
        title: Optional string with the title.
        cart_forces: np.array with cart_forces to print.
        stream: Output stream
    """
    def pf(*args):
        print(*args, file=stream)

    scaled_positions = atoms.get_scaled_positions()
    if title is not None:
        pf(title)
    if cart_forces is None:
        pf("Frac coords:")
    else:
        pf("Frac coords and cart forces:")

    for ia, (atom, frac_coords) in enumerate(zip(atoms, scaled_positions)):
        if cart_forces is None:
            pf("\t", frac_coords)
        else:
            pf("\t", frac_coords, cart_forces[ia])


def diff_two_structures(label1, structure1, label2, structure2, fmt, file=sys.stdout):
    """
    Diff two structures using format `fmt`and print results to `file`.
    """
    lines1 = Structure.as_structure(structure1).convert(fmt=fmt).splitlines()
    lines2 = Structure.as_structure(structure2).convert(fmt=fmt).splitlines()
    pad = max(max(len(l) for l in lines1), len(label1), len(label2))
    print(label1.ljust(pad), " | ", label2, file=file)
    for l1, l2 in zip(lines1, lines2):
        print(l1.ljust(pad), " | ", l2, file=file)


@dataclasses.dataclass
class AseResults:
    """
    Container with the results produced by the ASE calculator.
    """
    atoms: Atoms
    ene: float
    stress: np.ndarray  # 3x3 matrix with stress
    forces: np.ndarray

    @classmethod
    def from_traj_inds(cls, trajectory, *inds) -> AseResults:
        """Build list of AseResults from a trajectory and list of indices."""
        return [cls.from_atoms(trajectory[i]) for i in inds]

    @classmethod
    def from_atoms(cls, atoms: Atoms, calc=None) -> AseResults:
        """Build the object from an atoms instance with a calculator."""
        if calc is not None:
            atoms.calc = calc
        results = cls(atoms=atoms,
                      ene=float(atoms.get_potential_energy()),
                      stress=atoms.get_stress(voigt=False),
                      forces=atoms.get_forces())
        if calc is not None:
            atoms.calc = None
        return results

    @property
    def pressure(self) -> float:
        return -self.stress.trace() / 3

    def get_voigt_stress(self):
        """xx, yy, zz, yz, xz, xy"""
        from ase.stress import full_3x3_to_voigt_6_stress
        return full_3x3_to_voigt_6_stress(self.stress)

    @property
    def volume(self) -> float:
        """Volume of the unit cell in Ang^3."""
        return self.atoms.get_volume()

    def __str__(self):
        return self.to_string()

    def to_string(self, verbose: int = 0) -> str:
        """String representation with verbosity level `verbose`."""
        lines = []; app = lines.append

        app(f"Energy: {self.ene} (eV)")
        app(f"Pressure: {self.pressure} ")
        fstats = self.get_fstats()
        for k, v in fstats.items():
            app(f"{k} = {v}")
        #app('Stress tensor:', r.stress)
        if verbose:
            app('Forces (eV/Ang):')
            positions = self.atoms.get_positions()
            df = pd.DataFrame(dict(
                x=positions[:,0],
                y=positions[:,1],
                z=positions[:,2],
                fx=self.forces[:,0],
                fy=self.forces[:,1],
                fz=self.forces[:,2],
            ))
            app(str(df))

        return "\n".join(lines)

    def get_fstats(self) -> dict:
        """
        Return dictionary with statistics on forces.
        """
        fmods = np.array([np.linalg.norm(force) for force in self.forces])
        #fmods = np.sqrt(np.einsum('ij, ij->i', forces, forces))
        #return AttrDict(
        return dict(
            fmin=fmods.min(),
            fmax=fmods.max(),
            fmean=fmods.mean(),
            #fstd=fmods.std(),
            drift=np.linalg.norm(self.forces.sum(axis=0)),
        )

    def get_dict4pandas(self, with_geo=True, with_fstats=True) -> dict:
        """
        Dictionary with results used to build pandas dataframe.
        """
        d = {k: getattr(self, k) for k in ["ene", "volume", "pressure"]}
        if with_geo:
            d.update(dict(zip(_CELLPAR_KEYS, self.atoms.cell.cellpar())))
        if with_fstats:
            d.update(self.get_fstats())

        return d


def zip_sort(xs, ys):
    isort = xs.argsort()
    return xs[isort].copy(), ys[isort].copy()


def diff_stats(xs, ys):
    abs_diff = np.abs(ys - xs)
    return AttrDict(
       MAE=abs_diff.mean(),
       ADIFF_MIN=abs_diff.min(),
       ADIFF_MAX=abs_diff.max(),
       ADIFF_STD=abs_diff.std(),
    )


def linear_fit_ax(ax, xs, ys, fontsize, with_label=True, with_ideal_line=False) -> tuple[float]:
    """
    """
    from scipy.stats import linregress
    result = linregress(xs, ys)
    label = r"Linear fit $\alpha={:.2f}$, $r^2$={:.2f}".format(result.slope, result.rvalue**2)
    ax.plot(xs, result.slope*xs + result.intercept, 'r', label=label if with_label else None)
    if with_ideal_line:
        # Plot y = x line
        ax.plot([xs[0], xs[-1]], [ys[0], ys[-1]], color='k', linestyle='-',
                linewidth=1, label='Ideal' if with_label else None)
    return result


def make_square_axes(ax_mat):
    """
    Make an axes square in screen units.
    Should be called after plotting.
    """
    return
    for ax in ax_mat.flat:
        #ax.set_aspect(1 / ax.get_data_ratio())
        #ax.set(adjustable='box', aspect='equal')
        ax.set(adjustable='datalim', aspect='equal')
    #ax.set_aspect(1 / ax.get_data_ratio())


class AseResultsComparator:
    """
    This object allows one to compare energies, forces and stressee computed
    for the same structure but with different methods e.g. results obtained
    with different ML potentials.
    """

    ALL_VOIGT_COMPS = "xx yy zz yz xz xy".split()

    @classmethod
    def pickle_load(cls, workdir):
        """
        Reconstruct the object from a pickle file located in workdir.
        """
        with open(Path(workdir) / f"{cls.__name__}.pickle", "rb") as fh:
            return pickle.load(fh)

    @classmethod
    def from_ase_results(cls, keys: list[str], results_list: list[list[AseResults]]):
        """
        Build object from list of keys and list of AseResults.
        """
        if len(keys) != len(results_list):
            raise ValueError(f"{len(keys)=} != {len(results_list)=}")

        # Extract energies.
        ene_list = []
        for i in range(len(keys)):
            ene_list.append(np.array([r.ene for r in results_list[i]]))

        # Extract forces.
        forces_list = []
        for i in range(len(keys)):
            forces_list.append(np.array([r.forces for r in results_list[i]]))

        # Extract stress.
        stress_list = []
        for i in range(len(keys)):
            stress_list.append(np.array([r.get_voigt_stress() for r in results_list[i]]))

        structure = Structure.as_structure(results_list[0][0].atoms)

        return cls(structure, keys, np.array(ene_list), np.array(forces_list), np.array(stress_list))

    def __init__(self, structure, keys, ene_list, forces_list, stress_list):
        """
        Args:
            structure: Structure object.
            keys: List of strings, each string is associated to a different set of energies/forces/stresses.
            ene_list: array of shape (nkeys, nsteps)
            forces_list: array of shape (nkeys,nsteps,natom,3) with Cartesian forces.
            stress_list: array of shape (nkeys, nsteps, 6) with stress in Voigt notation.
        """
        self.structure = structure
        self.keys = keys
        self.ene_list = ene_list         # [nkeys, nsteps]
        self.forces_list = forces_list   # [nkeys, nsteps, natom, 3]
        self.stress_list = stress_list   # [nkeys, nsteps, 6]

        # Consistency check
        nkeys = len(self)
        if self.ene_list.shape != (nkeys, self.nsteps):
            raise ValueError(f"{self.ene_list.shape=} != ({nkeys=}, {self.nsteps=})")
        if self.forces_list.shape != (nkeys, self.nsteps, self.natom, 3):
            raise ValueError(f"{self.forces_list.shape=} != ({nkeys=}, {self.nsteps=}, {self.natom=}, 3)")
        if self.stress_list.shape != (nkeys, self.nsteps, 6):
            raise ValueError(f"{self.stress_list.shape=} != ({nkeys=}, {self.nsteps=}, 6)")

        # Index of the reference key.
        self.iref = 0

    def __len__(self):
        return len(self.keys)

    @lazy_property
    def nsteps(self) -> int:
        """Number of steps in the trajectory."""
        return self.forces_list.shape[1]

    @lazy_property
    def natom(self) -> int:
        """Number of atoms."""
        return len(self.structure)

    def get_key_pairs(self) -> list[tuple]:
        """
        Return list with (key_ref, key) tuple.
        """
        return [(self.keys[self.iref], key) for ik, key in enumerate(self.keys) if ik != self.iref]

    def inds_of_keys(self, key1: str, key2: str) -> tuple[int,int]:
        """Tuple with the indices of key1, key2"""
        ik1 = self.keys.index(key1)
        ik2 = self.keys.index(key2)
        return ik1, ik2

    def idir_from_direction(self, direction: str) -> int:
        """Index from direction string."""
        idir = {"x": 0, "y": 1, "z": 2}[direction]
        return idir

    def ivoigt_from_comp(self, voigt_comp: str) -> int:
        iv = "xx yy zz yz xz xy".split().index(voigt_comp)
        return iv

    def get_aligned_energies_traj(self, istep=-1) -> np.ndarray:
        """
        Return energies in eV aligned with respect to self.iref key.
        Use the energy at the `istep` step index.
        """
        out_ene_list = self.ene_list.copy()
        for i in range(len(self)):
            if i == self.iref: continue
            shift = self.ene_list[i,istep] - self.ene_list[self.iref,istep]
            out_ene_list[i] -= shift

        return out_ene_list

    def xy_energies_for_keys(self, key1: str, key2: str, sort=True) -> tuple:
        """
        Return (xs, ys) sorted arrays with aligned energies for (key1, key2).
        """
        aligned_ene_list = self.get_aligned_energies_traj()
        ik1, ik2 = self.inds_of_keys(key1, key2)
        xs = aligned_ene_list[ik1]
        ys = aligned_ene_list[ik2]

        return zip_sort(xs, ys) if sort else (xs, ys)

    def xy_forces_for_keys(self, key1, key2, direction) -> tuple:
        """
        Return (xs, ys), sorted arrays with forces along the cart direction for (key1, key2).
        """
        idir = self.idir_from_direction(direction)
        ik1, ik2 = self.inds_of_keys(key1, key2)
        xs = self.forces_list[ik1,:,:,idir].flatten()
        ys = self.forces_list[ik2,:,:,idir].flatten()

        return zip_sort(xs, ys)

    def traj_forces_for_keys(self, key1, key2) -> tuple:
        """
        Return arrays with the cart direction of forces along the trajectory for (key1, key2).
        """
        ik1, ik2 = self.inds_of_keys(key1, key2)
        xs, ys = self.forces_list[ik1], self.forces_list[ik2]

        return xs, ys

    def xy_stress_for_keys(self, key1, key2, voigt_comp, sort=True) -> tuple:
        """
        Return xs, ys sorted arrays with the stress along the voigt component for (key1, key2).
        """
        # (nkeys, self.nsteps, 6)
        iv = self.ivoigt_from_comp(voigt_comp)
        ik1, ik2 = self.inds_of_keys(key1, key2)
        xs = self.stress_list[ik1,:,iv].flatten()
        ys = self.stress_list[ik2,:,iv].flatten()

        return zip_sort(xs, ys) if sort else (xs, ys)

    def get_forces_dataframe(self) -> pd.DataFrame:
        """
        Return dataFrame with columns (fx, fy, fz, isite, istep, key)
        """
        # [nkeys, nsteps, natom, 3]
        d_list = []
        for ik, key in enumerate(self.keys):
            f_traj = self.forces_list[ik]
            for istep in range(self.nsteps):
                for iatom in range(self.natom):
                    fx, fy, fz = f_traj[istep, iatom,:]
                    d = dict(fx=fx, fy=fy, fz=fz, iatom=iatom, istep=istep, key=key)
                    d_list.append(d)

        df = pd.DataFrame(d_list).sort_values(by=["istep", "iatom"], ignore_index=True)
        return df

    def get_stress_dataframe(self) -> pd.DataFrame:
        """
        Return DataFrame with columns [sxx,syy,szz, ... ,istep,key]
        """
        # [nkeys, nsteps, 6]
        d_list = []
        for ik, key in enumerate(self.keys):
            stress_traj = self.stress_list[ik]
            for istep in range(self.nsteps):
                d = {comp: stress_traj[istep, ic] for ic, comp in enumerate(self.ALL_VOIGT_COMPS)}
                d.update(istep=istep, key=key)
                d_list.append(d)

        df = pd.DataFrame(d_list).sort_values(by=["istep"], ignore_index=True)
        return df

    @add_fig_kwargs
    def plot_energies(self, fontsize=8, **kwargs):
        """
        Compare energies aligned wrt to self.iref entry
        """
        key_pairs = self.get_key_pairs()
        nrows, ncols = 1, len(key_pairs)
        ax_mat, fig, plt = get_axarray_fig_plt(None, nrows=nrows, ncols=ncols,
                                               sharex=False, sharey=False, squeeze=False,
                                               #subplot_kw=dict(box_aspect=1) #, layout="constrained",
                                               #aspect='equal', adjustable='box',
                                               )
        irow = 0
        for icol, (key1, key2) in enumerate(key_pairs):
           xs, ys = self.xy_energies_for_keys(key1, key2)
           stats = diff_stats(xs, ys)
           ax = ax_mat[irow, icol]
           ax.scatter(xs, ys, marker="o")
           ax.grid(True)
           ax.set_xlabel(f"{key1} energy", fontsize=fontsize)
           ax.set_ylabel(f"{key2} energy", fontsize=fontsize)
           linear_fit_ax(ax, xs, ys, fontsize=fontsize, with_label=True)
           ax.legend(loc="best", shadow=True, fontsize=fontsize)
           if irow == 0:
               ax.set_title(f"{key1}/{key2} MAE: {stats.MAE:.6f}", fontsize=fontsize)

        if "title" not in kwargs: fig.suptitle(f"Energies in eV for {self.structure.latex_formula}")
        #make_square_axes(ax_mat)
        return fig

    @add_fig_kwargs
    def plot_forces(self, fontsize=8, **kwargs):
        """
        Compare forces.
        """
        key_pairs = self.get_key_pairs()
        nrows, ncols = 3, len(key_pairs)
        ax_mat, fig, plt = get_axarray_fig_plt(None, nrows=nrows, ncols=ncols,
                                               sharex=False, sharey=False, squeeze=False,
                                               #subplot_kw=dict(box_aspect=1), # layout="constrained",
                                               #aspect='equal', adjustable='box',
                                               )

        for icol, (key1, key2) in enumerate(key_pairs):
            for irow, direction in enumerate(("x", "y", "z")):
                xs, ys = self.xy_forces_for_keys(key1, key2, direction)
                stats = diff_stats(xs, ys)
                ax = ax_mat[irow, icol]
                ax.scatter(xs, ys, marker="o")
                ax.grid(True)
                linear_fit_ax(ax, xs, ys, fontsize=fontsize, with_label=True)
                ax.legend(loc="best", shadow=True, fontsize=fontsize)
                f_tex = f"$F_{direction}$"
                if icol == 0:
                    ax.set_ylabel(f"{key2} {f_tex}", fontsize=fontsize)
                if irow == 2:
                    ax.set_xlabel(f"{key1} {f_tex}", fontsize=fontsize)
                ax.set_title(f"{key1}/{key2} MAE: {stats.MAE:.6f}", fontsize=fontsize)

        if "title" not in kwargs: fig.suptitle(f"Cartesian forces in ev/Ang for {self.structure.latex_formula}")
        #make_square_axes(ax_mat)
        return fig

    @add_fig_kwargs
    def plot_stresses(self, fontsize=6, **kwargs):
        """
        Compare stress components.
        """
        key_pairs = self.get_key_pairs()
        nrows, ncols = 6, len(key_pairs)
        ax_mat, fig, plt = get_axarray_fig_plt(None, nrows=nrows, ncols=ncols,
                                               sharex=False, sharey=False, squeeze=False,
                                               #subplot_kw=dict(box_aspect=1), # layout="constrained",
                                               #aspect='equal', adjustable='box',
                                               )

        for icol, (key1, key2) in enumerate(key_pairs):
            for irow, voigt_comp in enumerate(self.ALL_VOIGT_COMPS):
                xs, ys = self.xy_stress_for_keys(key1, key2, voigt_comp)
                stats = diff_stats(xs, ys)
                ax = ax_mat[irow, icol]
                ax.scatter(xs, ys, marker="o")
                linear_fit_ax(ax, xs, ys, fontsize=fontsize, with_label=True)
                ax.legend(loc="best", shadow=True, fontsize=fontsize)
                ax.grid(True)
                s_tex = "$\sigma_{%s}$" % voigt_comp
                if icol == 0:
                    ax.set_ylabel(f"{key2} {s_tex}", fontsize=fontsize)
                if irow == (len(self.ALL_VOIGT_COMPS) - 1):
                    ax.set_xlabel(f"{key1} {s_tex}", fontsize=fontsize)
                ax.set_title(f"{key1}/{key2} MAE: {stats.MAE:.6f}", fontsize=fontsize)

        if "title" not in kwargs: fig.suptitle(f"Stresses in (eV/Ang^2) for {self.structure.latex_formula}")
        #make_square_axes(ax_mat)
        return fig

    @add_fig_kwargs
    def plot_energies_traj(self, delta_mode=True, fontsize=6, markersize=2, **kwargs):
        """
        Plot energies along the trajectory.

        Args:
            delta_mode: True to plot differences instead of absolute values.
        """
        key_pairs = self.get_key_pairs()
        nrows, ncols = 1, len(key_pairs)
        ax_mat, fig, plt = get_axarray_fig_plt(None, nrows=nrows, ncols=ncols,
                                               sharex=False, sharey=False, squeeze=False,
                                               #subplot_kw=dict(box_aspect=1), layout="constrained",
                                               )

        for icol, (key1, key2) in enumerate(key_pairs):
            e1, e2 = self.xy_energies_for_keys(key1, key2, sort=False)
            stats = diff_stats(e1, e2)

            ax = ax_mat[0, icol]
            if delta_mode:
                # Plot delta energy along the trajectory.
                ax.plot(np.abs(e1 - e2), marker="o", markersize=markersize)
                ax.set_yscale("log")
            else:
                ax.plot(e1, marker="o", color="red",  label=key1, markersize=markersize)
                ax.plot(e2, marker="o", color="blue", label=key2, markersize=markersize)

            set_grid_legend(ax, fontsize, xlabel='trajectory',
                            ylabel="$|\Delta_E|$" if delta_mode else "$E$",
                            grid=True, legend_loc="upper left",
                            title=f"{key1}/{key2} MAE: {stats.MAE:.6f} eV")

        head = "$\Delta$-Energy in eV" if delta_mode else "Energy in eV"
        if "title" not in kwargs: fig.suptitle(f"{head} for {self.structure.latex_formula}")

        return fig

    @add_fig_kwargs
    def plot_forces_traj(self, delta_mode=True, fontsize=6, markersize=2, **kwargs):
        """
        Plot forces along the trajectory.

        Args:
            delta_mode: True to plot differences instead of absolute values.
        """
        # Fx,Fy,Fx along rows, pairs along columns.
        key_pairs = self.get_key_pairs()
        nrows, ncols = 3, len(key_pairs)
        ax_mat, fig, plt = get_axarray_fig_plt(None, nrows=nrows, ncols=ncols,
                                               sharex=False, sharey=False, squeeze=False,
                                               #subplot_kw=dict(box_aspect=1), layout="constrained",
                                               )

        atom1_cmap = plt.get_cmap("viridis")
        atom2_cmap = plt.get_cmap("jet")
        marker_idir = {0: ">", 1: "<", 2: "^"}

        for icol, (key1, key2) in enumerate(key_pairs):
            # Arrays of shape: [nsteps, natom, 3]
            f1_tad, f2_tad = self.traj_forces_for_keys(key1, key2)
            for idir, direction in enumerate(("x", "y", "z")):
                last_row = idir == 2
                fp_tex = f"F_{direction}"
                xs, ys = self.xy_forces_for_keys(key1, key2, direction)
                stats = diff_stats(xs, ys)
                ax = ax_mat[idir, icol]
                ax.set_title(f"{key1}/{key2} MAE: {stats.MAE:.6f}", fontsize=fontsize)

                zero_values = False
                for iatom in range(self.natom):
                    if delta_mode:
                        # Plot delta of forces along the trajectory.
                        style = dict(marker=marker_idir[idir], markersize=markersize,
                                     color=atom1_cmap(float(iatom) / self.natom))
                        abs_delta = np.abs(f1_tad[:,iatom,idir] - f2_tad[:,iatom,idir])
                        zero_values = zero_values or np.any(abs_delta == 0.0)
                        ax.plot(abs_delta, **style, label=f"$\Delta {fp_tex}$" if iatom == 0 else None)
                    else:
                        f1_style = dict(marker=marker_idir[idir], markersize=markersize,
                                        color=atom1_cmap(float(iatom) / self.natom))
                        f2_style = dict(marker=marker_idir[idir], markersize=markersize,
                                        color=atom2_cmap(float(iatom) / self.natom))
                        with_label = (iatom, idir) == (0,0)
                        ax.plot(f1_tad[:,iatom,idir], **f1_style,
                                label=f"${key1}\, {fp_tex}$" if with_label else None)
                        ax.plot(f2_tad[:,iatom,idir], **f2_style,
                                label=f"${key2}\, {fp_tex}$" if with_label else None)

                if delta_mode:
                    ax.set_yscale("log" if not zero_values else "symlog")

                set_grid_legend(ax, fontsize, xlabel='trajectory' if last_row else None,
                                grid=True, legend=not delta_mode, legend_loc="upper left",
                                ylabel=f"$|\Delta {fp_tex}|$" if delta_mode else f"${fp_tex}$")

        head = "$\Delta$-forces in eV/Ang" if delta_mode else "Forces in eV/Ang"
        if "title" not in kwargs: fig.suptitle(f"{head} for {self.structure.latex_formula}")

        return fig

    @add_fig_kwargs
    def plot_stress_traj(self, delta_mode=True, markersize=2, fontsize=6, **kwargs):
        """
        Plot stresses along the trajectory.

        Args:
            delta_mode: True to plot differences instead of absolute values.
        """
        # Sxx,Syy,Szz,... along rows, pairs along columns.
        key_pairs = self.get_key_pairs()
        nrows, ncols = 6, len(key_pairs)
        ax_mat, fig, plt = get_axarray_fig_plt(None, nrows=nrows, ncols=ncols,
                                               sharex=False, sharey=False, squeeze=False,
                                               #subplot_kw=dict(box_aspect=1), layout="constrained",
                                               )

        marker_voigt = {"xx": ">", "yy": "<", "zz": "^", "yz": 1, "xz": 2, "xy":3}

        for icol, (key1, key2) in enumerate(key_pairs):
            # Plot (delta of) stresses along the trajectory.
            for iv, voigt_comp in enumerate(self.ALL_VOIGT_COMPS):
                xs, ys = self.xy_stress_for_keys(key1, key2, voigt_comp)
                stats = diff_stats(xs, ys)
                last_row = iv == len(self.ALL_VOIGT_COMPS) - 1
                ax = ax_mat[iv, icol]
                ax.set_title(f"{key1}/{key2} MAE: {stats.MAE:.6f}", fontsize=fontsize)
                voigt_comp_tex = "{" + voigt_comp + "}"
                s1, s2 = self.xy_stress_for_keys(key1, key2, voigt_comp, sort=False)
                s_style = dict(marker=marker_voigt[voigt_comp], markersize=markersize)

                if delta_mode:
                    abs_delta_stress = np.abs(s1 - s2)
                    ax.plot(abs_delta_stress, **s_style, label=f"$|\Delta \sigma_{voigt_comp_tex}|$")
                    ax.set_yscale("log")
                else:
                    ax.plot(s1, **s_style, label=f"${key1}\,\sigma_{voigt_comp_tex}$" if iv == 0 else None)
                    ax.plot(s2, **s_style, label=f"${key2}\,\sigma_{voigt_comp_tex}$" if iv == 0 else None)
                    #ax.set_ylim(-1, +1)

                set_grid_legend(ax, fontsize, xlabel='trajectory' if last_row else None,
                                grid=True, legend=not delta_mode, legend_loc="upper left",
                                ylabel=f"$|\Delta \sigma_{voigt_comp_tex}|$ " if delta_mode else "$\sigma$ ")

        head = r"$\Delta \sigma$ (eV/Ang$^2$)" if delta_mode else "Stress tensor (eV/Ang$^2$)"
        if "title" not in kwargs: fig.suptitle(f"{head} for {self.structure.latex_formula}")

        return fig


class AseRelaxation:
    """
    Container with the results produced by the ASE calculator.
    """
    def __init__(self, dyn, traj_path):
        self.dyn = dyn
        self.traj_path = str(traj_path)

    @lazy_property
    def traj(self):
        """ASE trajectory."""
        if self.traj_path is None:
            raise RuntimeError("Cannot read ASE traj as traj_path is None")
        from ase.io import read
        return read(self.traj_path, index=":")

    #def __str__(self):
    #def to_string(self, verbose=0)

    def summarize(self, tags=None, mode="smart", stream=sys.stdout):
        """"""
        if self.traj_path is None: return
        r0, r1 = AseResults.from_traj_inds(self.traj, 0, -1)
        if tags is None: tags = ["unrelaxed", "relaxed"],
        df = dataframe_from_results_list(tags, [r0, r1], mode=mode)
        print_dataframe(df, end="\n", file=stream)

    #def plot(self, **kwargs):


def dataframe_from_results_list(index: list, results_list: list[AseResults],
                                mode="smart") -> pd.DataFrame:
    assert len(index) == len(results_list)
    df = pd.DataFrame([r.get_dict4pandas() for r in results_list], index=index)

    if mode == "smart":
        # Remove columns with the same values e.g. geometry params.
        def is_unique(s):
            a = s.to_numpy()
            return (a[0] == a).all()

        for k in (["volume",] + _CELLPAR_KEYS):
            if k in df and is_unique(df[k]):
                df.drop(columns=k, inplace=True)

    return df


def ase_optimizer_cls(s: str | Optimizer) -> Type | list[str]:
    """
    Return an ASE Optimizer subclass from string `s`.
    If s == "__all__", return list with all Optimizer subclasses supported by ASE.
    """
    from ase import optimize
    def is_ase_optimizer(key: str) -> bool:
        return isclass(obj := getattr(optimize, key)) and issubclass(obj, Optimizer)

    valid_keys = [key for key in dir(optimize) if is_ase_optimizer(key)]

    if s == "__all__":
        return valid_keys

    if isinstance(s, Optimizer):
        return s

    if s not in valid_keys:
        raise ValueError(f"Unknown optimizer {s}, must be one of {valid_keys}")

    return getattr(optimize, s)


def relax_atoms(atoms: Atoms, relax_mode: str, optimizer: str, fmax: float, pressure: float,
                verbose: int, steps: int = 500,
                opt_kwargs=None, traj_path=None, calculator=None) -> AseRelaxation:
    """
    Relax atoms using an ASE calculator and ASE algorithms.

    Args:
        atoms: ASE atoms.
        relax_mode: "ions" to relax ions only, "cell" for ions + cell, "no" for no relaxation.
        optimizer: name of the ASE optimizer to use.
        fmax: tolerance for relaxation convergence. Here fmax is a sum of force and stress forces.
        pressure: Target pressure.
        verbose: whether to print stdout.
        steps: max number of steps for relaxation.
        opt_kwargs (dict): kwargs for the ASE optimizer class.
        traj_path:
        calculator:
    """
    from ase.constraints import ExpCellFilter
    from ase.io import read

    RX_MODE.validate(relax_mode)
    if relax_mode == RX_MODE.no:
        raise ValueError(f"Invalid {relax_mode:}")

    opt_kwargs = opt_kwargs or {}
    if traj_path is not None:
        opt_kwargs["trajectory"] = str(traj_path)

    if calculator is not None:
        atoms.calc = calculator

    # Run relaxation
    opt_class = ase_optimizer_cls(optimizer)
    stream = sys.stdout if verbose else io.StringIO()
    def pf(*args, **kwargs):
        print(*args, file=stream, **kwargs)

    with contextlib.redirect_stdout(stream):
        pf(f"Relaxation parameters: fmax: {fmax}, relax_mode: {relax_mode}, steps: {steps}, optimizer: {optimizer}")
        if atoms.constraints and verbose > 1:
            # Print constraints.
            pf(f"Number of constraints: {len(atoms.constraints)}")
            for c in atoms.constraints:
                pf("\t", c)
            pf("")

        dyn = opt_class(ExpCellFilter(atoms, scalar_pressure=pressure), **opt_kwargs) if relax_mode == RX_MODE.cell else \
              opt_class(atoms, **opt_kwargs)

        t_start = time.time()
        converged = dyn.run(fmax=fmax, steps=steps)
        t_end = time.time()
        pf("Converged:", converged)
        pf('Relaxation completed in %2.4f sec\n' % (t_end - t_start))

    return AseRelaxation(dyn, traj_path)


def silence_tensorflow() -> None:
    """
    Silence every unnecessary warning from tensorflow.
    """
    # https://stackoverflow.com/questions/35911252/disable-tensorflow-debugging-information
    import logging
    logging.getLogger('tensorflow').setLevel(logging.ERROR)
    os.environ["KMP_AFFINITY"] = "noverbose"
    os.environ['TF_CPP_MIN_LOG_LEVEL'] = '3'
    try:
        import tensorflow as tf
        tf.get_logger().setLevel('ERROR')
        tf.autograph.set_verbosity(3)
    except (ModuleNotFoundError, ImportError):
        pass



class CORRALGO(IntEnum):
    """
    Enumerate the different algorithms used to correct the ML forces/stresses.
    """
    none = 0
    delta = 1
    one_point = 2
    #two_points = 3

    @classmethod
    def from_string(cls, string: str):
        """Build instance from string."""
        try:
           enum = getattr(cls, string)
           return enum
        except AttributeError as exc:
           raise ValueError(f'Error: {string} is not a valid value')


class _MyMlCalculator:
    """
    Add _abi_forces_list and _abi_stress_list internal attributes to an ASE calculator.
    Extend `calculate` method so that ML forces and stresses can be corrected.
    """

    def __init__(self, *args, **kwargs):
        #print("In _MyMlCalculatorInit with args:", args, ", kwargs:", kwargs)
        super().__init__(*args, **kwargs)

        from collections import deque
        maxlen = 2
        self.__correct_forces_algo = CORRALGO.delta
        self.__correct_stress_algo = CORRALGO.delta
        self.__abi_forces_list = deque(maxlen=maxlen)
        self.__abi_stress_list = deque(maxlen=maxlen)
        self.__abi_atoms_list = deque(maxlen=maxlen)
        self.__ml_forces_list = deque(maxlen=maxlen)
        self.__ml_stress_list = deque(maxlen=maxlen)
        self.__verbose = 0

    def set_correct_forces_algo(self, new_algo: int) -> int:
        assert new_algo in CORRALGO
        old_algo = self.__correct_forces_algo
        self.__correct_forces_algo = new_algo
        return old_algo

    @property
    def correct_forces_algo(self) -> int:
        return self.__correct_forces_algo

    def set_correct_stress_algo(self, new_algo: int) -> int:
        assert new_algo in CORRALGO
        old_algo = self.__correct_stress_algo
        self.__correct_stress_algo = new_algo
        return old_algo

    @property
    def correct_stress_algo(self) -> bool:
        return self.__correct_stress_algo

    def store_abi_forstr_atoms(self, abi_forces, abi_stress, atoms):
        """
        Stores a copy of the ab-initio forces, stress tensor and atoms
        in the internal buffers. Also compute and store the corresponding ML values.
        """
        # Store copies.
        abi_forces = np.asarray(abi_forces).copy()
        self.__abi_forces_list.append(abi_forces)
        abi_stress = np.asarray(abi_stress).copy()
        self.__abi_stress_list.append(abi_stress)
        self.__abi_atoms_list.append(atoms.copy())

        self.reset()
        old_forces_algo = self.set_correct_forces_algo(CORRALGO.none)
        old_stress_algo = self.set_correct_stress_algo(CORRALGO.none)
        ml_forces = self.get_forces(atoms=atoms)
        ml_stress = self.get_stress(atoms=atoms)
        #print(f"{ml_forces=}"); print(f"{ml_stress=}")
        self.set_correct_forces_algo(old_forces_algo)
        self.set_correct_stress_algo(old_stress_algo)
        self.__ml_forces_list.append(ml_forces)
        self.__ml_stress_list.append(ml_stress)
        self.reset()

        def fmt_vec3(vec3) -> str:
            return "{:.6e} {:.6e} {:.6e}".format(*vec3)
        def fmt_vec6(vec6) -> str:
            return "{:.6e} {:.6e} {:.6e} {:.6e} {:.6e} {:.6e}".format(*vec6)

        if self.__verbose:
            from ase.stress import full_3x3_to_voigt_6_stress
            print("abi_stress6:", fmt_vec6(full_3x3_to_voigt_6_stress(abi_stress)))
            print("ml_stress6: ", fmt_vec6(full_3x3_to_voigt_6_stress(ml_stress)))
            for iat in range(len(atoms)):
                print(f"abi_fcart_{iat=}:", fmt_vec3(abi_forces[iat]))
                print(f"ml_fcart_{iat=} :", fmt_vec3(ml_forces[iat]))

    def get_abi_forces(self):
        if self.__abi_forces_list: return self.__abi_forces_list[-1]
        return None

    def get_ml_forces(self):
        if self.__ml_forces_list: return self.__ml_forces_list[-1]
        return None

    def get_abi_stress(self):
        if self.__abi_stress_list: return self.__abi_stress_list[-1]
        return None

    def get_ml_stress(self):
        if self.__ml_stress_list: return self.__ml_stress_list[-1]
        return None

    def calculate(
         self,
         atoms: Atoms | None = None,
         properties: list | None = None,
         system_changes: list | None = None,
     ):
        """
        Perform calculation for an input Atoms.

        Args:
            atoms (ase.Atoms): ase Atoms object
            properties (list): list of properties to calculate
            system_changes (list): monitor which properties of atoms were
                changed for new calculation. If not, the previous calculation
                results will be loaded.
        """
        #print("In super.calculate")
        super().calculate(atoms=atoms, properties=properties, system_changes=system_changes)

<<<<<<< HEAD
        # Apply delta correction to forces.
        forces = self.results["forces"]
        delta_forces = self.get_delta_forces()
        if delta_forces is not None:
            forces += delta_forces
            print("Updating forces with delta_forces:\n", forces)
            self.results.update(
                forces=forces,
            )

        # Apply delta correction to stress.
        stress = self.results["stress"]
        delta_stress = self.get_delta_stress()
        if delta_stress is not None:
            stress += delta_stress
            #print("Updating stress with delta_stress:\n", stress)
            self.results.update(
                stress=stress,
            )
=======
        if self.correct_forces_algo != CORRALGO.none:
            # Apply ab-initio correction to ml_forces.
            forces = self.results["forces"]
            abi_forces = self.get_abi_forces()
            ml_forces = self.get_ml_forces()
            if abi_forces is not None:
                # Change forces only if have invoked store_abi_forstr_atoms
                if self.correct_forces_algo == CORRALGO.delta:
                    # Apply delta correction to forces.
                    delta_forces = abi_forces - ml_forces
                    forces += delta_forces
                elif self.correct_forces_algo == CORRALGO.one_point:
                    forces += abi_forces
                else:
                    raise ValueError(f"Invalid {self.correct_forces_algo=}")
                #print("Updating forces with abi_forces:\n", abi_forces)
                self.results.update(forces=forces)

        if self.correct_stress_algo != CORRALGO.none:
            # Apply ab-initio correction to stress.
            stress = self.results["stress"]
            abi_stress = self.get_abi_stress()
            ml_stress = self.get_ml_stress()
            if abi_stress is not None:
                # Change stresses only if have invoked store_abi_forstr_atoms
                if self.correct_stress_algo == CORRALGO.delta:
                    # Apply delta correction to stress.
                    delta_stress = abi_stress - ml_stress
                    stress += delta_stress
                elif self.correct_stress_algo == CORRALGO.one_point:
                    stress += abi_stress
                else:
                    raise ValueError(f"Invalid {self.correct_stress_algo=}")
                #print("Updating stress with abi_stress:\n", abi_stress)
                self.results.update(stress=stress)
>>>>>>> af1f937e


def as_calculator(obj) -> Calculator:
    """Build an ASE calculator."""
    if isinstance(obj, Calculator):
        return obj

    # Assume string
    return CalcBuilder(obj).get_calculator()


class CalcBuilder:
    """
    Factory class to build an ASE calculator with a ML potential as backend.
    Supports different backends defined by `name` string.
    Possible formats are:

        1) nn_type e.g. m3net
        2) nn_type:model_name
        3) nn_type@filepath
    """

    ALL_NN_TYPES = [
        "m3gnet",
        "matgl",
        "chgnet",
        "alignn",
        #"quip",
    ]

    def __init__(self, name: str, **kwargs):
        self.name = name

        # Extract nn_type and model_name from name
        self.nn_type, self.model_name = name, None
        if ":" in name:
            self.nn_type, self.model_name = name.split(":")

        if  self.nn_type not in self.ALL_NN_TYPES:
            raise ValueError(f"Invalid {name=}, it should be in {self.ALL_NN_TYPES=}")

        self._model = None

    def __str__(self):
        if self.model_name is not None:
            return f"{self.__class__.__name__} nn_type: {self.nn_type}, model_name: {self.model_name}"
        else:
            return f"{self.__class__.__name__} nn_type: {self.nn_type}"

    # pickle support.
    def __getstate__(self):
        return dict(name=self.name)

    def __setstate__(self, d):
        self.name = d["name"]
        self._model = None

    def get_calculator(self) -> Calculator:
        """
        Return ASE calculator with ML potential.
        """
        if self.nn_type == "m3gnet":
            # m3gnet legacy version.
            if self._model is None:
                silence_tensorflow()
            try:
                from m3gnet.models import Potential, M3GNet, M3GNetCalculator
            except ImportError as exc:
                raise ImportError("m3gnet not installed. Try `pip install m3gnet`.") from exc

            if self._model is None:
                assert self.model_name is None
                self._model = Potential(M3GNet.load())

            class MyM3GNetCalculator(_MyMlCalculator, M3GNetCalculator):
                """Add abi_forces and abi_stress"""

            return MyM3GNetCalculator(potential=self._model)

        if self.nn_type == "matgl":
            # See https://github.com/materialsvirtuallab/matgl
            try:
                import matgl
                from matgl.ext.ase import M3GNetCalculator
            except ImportError as exc:
                raise ImportError("matgl not installed. Try `pip install matgl`.") from exc

            if self._model is None:
                model_name = "M3GNet-MP-2021.2.8-PES" if self.model_name is None else self.model_name
                self._model = matgl.load_model(model_name)

            class MyM3GNetCalculator(_MyMlCalculator, M3GNetCalculator):
                """Add abi_forces and abi_stress"""

            return MyM3GNetCalculator(potential=self._model)

        if self.nn_type == "chgnet":
            try:
                from chgnet.model.dynamics import CHGNetCalculator
                from chgnet.model.model import CHGNet
            except ImportError as exc:
                raise ImportError("chgnet not installed. Try `pip install chgnet`.") from exc

            if self._model is None:
                assert self.model_name is None
                self._model = CHGNet.load()

            class MyCHGNetCalculator(_MyMlCalculator, CHGNetCalculator):
                """Add abi_forces and abi_stress"""

            return MyCHGNetCalculator(model=self._model)

        if self.nn_type == "alignn":
            try:
                from alignn.ff.ff import AlignnAtomwiseCalculator, default_path
            except ImportError as exc:
                raise ImportError("alignn not installed. See https://github.com/usnistgov/alignn") from exc

            class MyAlignnCalculator(_MyMlCalculator, AlignnAtomwiseCalculator):
                """Add abi_forces and abi_stress"""

            model_name = default_path() if self.model_name is None else self.model_name
            return AlignnAtomwiseCalculator(path=model_name)

        #if self.nn_type == "quip":
        #    try:
        #        from quippy.potential import Potential
        #    except ImportError as exc:
        #        raise ImportError("quippy not installed. Try `pip install quippy-ase`.\n" +
        #                          "See https://github.com/libAtoms/QUIP") from exc

        #    class MyQuipPotential(_MyMlCalculator, Potential):
        #        """Add abi_forces and abi_stress"""

        #    assert self.model_name is None
        #    args_str = ""
        #    return MyQuipPotential(args_str="")

        raise ValueError(f"Invalid {self.nn_type=}")


class _MlBase:
    """
    Base class for all Ml subclasses providing helper methods to
    perform typical tasks such as writing files in the workdir
    and object persistence via pickle.
    """
    @classmethod
    def pickle_load(cls, workdir):
        """
        Reconstruct the object from a pickle file located in workdir.
        """
        with open(Path(workdir) / f"{cls.__name__}.pickle", "rb") as fh:
            return pickle.load(fh)

    def __init__(self, workdir, prefix=None):
        """
        Build directory with `prefix` if `workdir` is None else create it.
        Raise RuntimeError if workdir already exists.
        """
        self.workdir = workdir_with_prefix(workdir, prefix)
        self.basename_info = []

    def pickle_dump(self):
        """Write pickle file for object persistence."""
        with open(self.workdir / f"{self.__class__.__name__}.pickle", "wb") as fh:
            pickle.dump(self, fh)

    def __str__(self):
        # Delegated to the subclass.
        return self.to_string()

    @lazy_property
    def calc_builder(self):
        return CalcBuilder(self.nn_name)

    def get_calculator_name(self) -> tuple[Calculator, str]:
        return self.get_calculator(), self.calc_builder.name

    def get_calculator(self) -> Calculator:
        """Return ASE calculator."""
        calc = self.calc_builder.get_calculator()
        return calc

    def add_basename_info(self, basename: str, info: str) -> None:
        """
        Register basename with info in the internal buffer used to generate
        the README.md file in _finalize. Print WARNING if basename is already registered.
        """
        if any(basename == t[0] for t in self.basename_info):
            print(f"WARNING: {basename:} already in basename_info:")
        self.basename_info.append((basename, info))

    def mkdir(self, basename: str, info: str) -> Path:
        """Create directory in workdir, return Path object."""
        self.add_basename_info(basename, info)
        dirpath = self.workdir / basename
        dirpath.mkdir()
        return dirpath

    def get_path(self, basename: str, info: str) -> Path:
        """Return Path in workdir."""
        self.add_basename_info(basename, info)
        return self.workdir / str(basename)

    def savefig(self, basename: str, fig, info: str) -> None:
        """Save matplotlib figure in workdir."""
        self.add_basename_info(basename, info)
        fig.savefig(self.workdir / basename)

    def write_traj(self, basename: str, traj, info: str) -> None:
        """Write ASE trajectory in workdir."""
        self.add_basename_info(basename, info)
        with open(self.workdir / basename, "wb") as fd:
            write_traj(fd, traj)

    def write_json(self, basename: str, data, info: str,
                   indent=4, stream=None, **kwargs) -> None:
        """Write data in JSON format and mirror output to `stream`."""
        self.add_basename_info(basename, info)
        with open(self.workdir / basename, "wt") as fh:
            json.dump(data, fh, indent=indent, **kwargs)

        if stream is not None:
            # Print JSON to stream as well.
            print("", file=stream)
            print(marquee(info, mark="="), file=stream)
            print(json.dumps(data, indent=4), file=stream, end="\n")

    def write_df(self, df, basename: str, info: str, fmt="csv") -> None:
        """Write dataframe to file."""
        self.add_basename_info(basename, info)
        filepath = self.workdir / basename
        if fmt == "csv":
            df.to_csv(filepath)
        else:
            raise ValueError(f"Invalid format {fmt=}")

    def write_script(self, basename: str, text: str, info: str) -> Path:
        """
        Write text script to basename file.
        """
        self.add_basename_info(basename, info)
        _, ext = os.path.splitext(basename)
        shebang = {
            ".py": "#!/usr/bin/env python",
            ".sh": "#!/bin/bash",
        }[ext]

        header = ""
        if "python" in shebang:
            header = """
import numpy as np
import pandas as pd
import matplotlib.pyplot as plt
"""

        path = self.workdir / basename
        with path.open("wt") as fh:
            fh.write(f"""\
{shebang}

# {info}

{header}

{text}
""")
        path.chmod(path.stat().st_mode | stat.S_IEXEC)
        return path

    def _finalize(self) -> None:
        """Called at the end of the `run` method to write the README.md file in the workdir."""
        if self.basename_info:
            # Generate README.md file.
            md_lines = ["## Directory content\n",]
            for path, info in self.basename_info:
                path = os.path.basename(str(path))
                md_lines.append(f"- `{path}`: {info}")

            md_str = "\n".join(md_lines)
            with open(self.workdir / "README.md", "wt") as fh:
                fh.write(md_str)
            print("\n", md_str, end=2*"\n")

            # Print WARNINGs if files do not exist.
            for basename, _ in self.basename_info:
                p = self.workdir / basename
                if not p.exists():
                    print(f"WARNING: Cannot find `{basename}` in {self.workdir}")

        print("\nResults available in directory:", self.workdir)


class MlRelaxer(_MlBase):
    """
    Relax structure with ASE and ML-potential.
    """

    @classmethod
    def from_abinit_yaml_file(cls, filepath: str, workdir=None, prefix=None) -> MlRelaxer:
        """
        Build object from a YAML file produced by ABINIT in hybrid relaxation mode.
        """
        # Read yaml file produced by Abinit:
        #
        #  iteration_state: {dtset: 1, itime: 1, icycle: 1, }
        #  comment   : Summary of ground state results
        #  lattice_vectors:
        #  - [ -5.1690735,  -5.1690735,   0.0000000, ]
        #  - [ -5.1690735,   0.0000000,  -5.1690735, ]
        #  - [  0.0000000,  -5.1690735,  -5.1690735, ]
        #  lattice_lengths: [   7.31017,    7.31017,    7.31017, ]
        #  lattice_angles: [ 60.000,  60.000,  60.000, ] # degrees, (23, 13, 12)
        #  lattice_volume:   2.7622826E+02
        #  convergence: {deltae: -1.926E-11, res2:  3.761E-10, residm:  1.588E-05, diffor: null, }
        #  etotal    :  -8.46248947E+00
        #  entropy   :   0.00000000E+00
        #  fermie    :   1.42500714E-01
        #  cartesian_stress_tensor: # hartree/bohr^3
        #  - [  3.06384355E-06,   0.00000000E+00,   0.00000000E+00, ]
        #  - [  0.00000000E+00,   3.06384355E-06,   0.00000000E+00, ]
        #  - [  0.00000000E+00,   0.00000000E+00,   3.06384355E-06, ]
        #  pressure_GPa:  -9.0141E-02
        #  xred      :
        #  - [  5.0000E-01,   5.0000E-01,   5.0000E-01, Si]
        #  - [  2.5000E-01,   2.5000E-01,   2.5000E-01, Si]
        #  cartesian_forces: # hartree/bohr
        #  - [  5.08705549E-32,   5.08705549E-32,  -1.52611665E-31, ]
        #  - [ -5.08705549E-32,  -5.08705549E-32,   1.52611665E-31, ]
        #  force_length_stats: {min:   1.68718543E-31, max:   1.68718543E-31, mean:   1.68718543E-31, }
        #  format_version: 1
        #  natom: 2
        #  ionmov: 1
        #  optcell: 2
        #  nn_name: matgl
        #  prtvol: 1

        doc = yaml_safe_load_path(filepath) #; print(doc)

        format_version = doc.pop("format_version")
        natom = doc.pop("natom")
        ntypat = doc.pop("ntypat")
        typat = np.array(doc.pop("typat"), dtype=int)
        znucl = np.array(doc.pop("znucl"), dtype=float)
        rprim = np.array(doc.pop("lattice_vectors"))
        xred = np.array(doc.pop("xred"))
        xred = np.array(xred[:,:3], dtype=float)
        # Read forces and stress in a.u. and convert.
        abi_cart_forces = np.array(doc.pop("cartesian_forces")) * abu.Ha_eV / abu.Bohr_Ang
        abi_cart_stresses = np.array(doc.pop("cartesian_stress_tensor")) * abu.Ha_eV / (abu.Bohr_Ang**3)

        ionmov = doc.pop("ionmov")
        optcell = doc.pop("optcell")
        iatfix = doc.pop("iatfix") # [3,natom] array or None if unconstrained.
        strtarget = np.array(doc.pop("strtarget"), dtype=float)
        nn_name = doc.get("nn_name", "chgnet")
        verbose = doc.pop("prtvol")

        structure = Structure.from_abivars(
            acell=3*[1.0],
            rprim=rprim,
            typat=typat,
            xred=xred,
            ntypat=ntypat,
            znucl=znucl,
        ) #; print(structure)

        atoms = structure.to_ase_atoms()
        if iatfix is not None:
            raise NotImplementedError()
            #aseml.fix_atoms(atoms, fix_inds=fix_inds, fix_symbols=fix_symbols)

        ######################################################################
        # Consistency check as not all the Abinit options are supported by ASE
        ######################################################################
        relax_mode = RX_MODE.cell if optcell != 0 else RX_MODE.ions

        allowed_optcells = (0, 2)
        if optcell not in allowed_optcells:
            raise ValueError(f"{optcell=} not in {allowed_optcells=}")

        # Target pressure is taken from strtarget.
        # The components of the stress tensor are stored in a.u. according to:
        # (1,1) → 1; (2,2) → 2; (3,3) → 3; (2,3) → 4; (3,1) → 5; (1,2) → 6.
        pressure = -strtarget[0] * abu.HaBohr3_GPa
        if np.any(strtarget[:3] != strtarget[0]):
            raise ValueError(f"Only hydrostatic stress in strtarget is supported. {strtarget=}")
        if np.any(strtarget[3:] != 0.0):
            raise ValueError(f"Off diagonal components in strtarget are not supported. {strtarget=}")

        # Set internal parameters according to YAML file and build object.
        fmax, steps, optimizer = 0.01, 500, "BFGS"

        new = cls(atoms, relax_mode, fmax, pressure, steps, optimizer, nn_name, verbose,
                  workdir=workdir, prefix=prefix)

        # Set delta forces and delta stress if the script is called by ABINIT.

        return new

    def write_output_file_for_abinit(self) -> Path:
        """
        Write output file with results in a format that can be parsed by ABINIT.
        Return path to the output file.
        """
        filepath = self.get_path("ABI_MLRELAXER.out", "Output file for hybrid relaxation with ABINIT.")
        format_version = 1

        def fmt_vec3(vec) -> str:
            return "{:.12e} {:.12e} {:.12e}".format(*vec)

        with open(filepath, "wt") as fh:
            fh.write("%i # format_version\n" % format_version)
            fh.write("%i # natom\n" % len(self.atoms))
            # Write lattice vectors.
            rprimd = self.atoms.cell.array * abu.Ang_Bohr
            for i in range(3):
                fh.write("%s # lattice vector %i\n" % (fmt_vec3(rprimd[i]), i+1))
            # Write relaxed fractional coordinates.
            fh.write("xred\n")
            for atom in self.atoms:
                fh.write(fmt_vec3(atom.scaled_position) + "\n")

        return filepath

    def __init__(self, atoms: Atoms, relax_mode, fmax, pressure, steps, optimizer, nn_name, verbose,
                 workdir, prefix=None):
        """
        Args:
            atoms: ASE atoms to relax.
            relax_mode:
            fmax: tolerance for relaxation convergence. Here fmax is a sum of force and stress forces.
            pressure: Target pressure.
            steps: max number of steps for relaxation.
            optimizer: name of the ASE optimizer to use.
            nn_name:
            verbose: Verbosity level.
        """
        super().__init__(workdir, prefix)
        self.atoms = atoms
        self.relax_mode = relax_mode
        RX_MODE.validate(relax_mode)
        self.fmax = fmax
        self.steps = steps
        self.optimizer = optimizer
        self.pressure = pressure
        self.nn_name = nn_name
        self.verbose = verbose

    def to_string(self, verbose=0) -> str:
        """String representation with verbosity level `verbose`."""
        return f"""\

{self.__class__.__name__} parameters:

     relax_mode  = {self.relax_mode}
     fmax        = {self.fmax}
     steps       = {self.steps}
     optimizer   = {self.optimizer}
     pressure    = {self.pressure}
     nn_name     = {self.nn_name}
     workdir     = {self.workdir}
     verbose     = {self.verbose}

=== ATOMS ===

{self.atoms}

"""

    def run(self):
        """Run structural relaxation."""
        #self.pickle_dump()
        workdir = self.workdir
        self.atoms.calc = self.get_calculator()
        # TODO: Here I should add the ab-initio forces/stress to the calculator to correct the ML ones

        print(f"Relaxing structure with relax mode: {self.relax_mode} ...")
        relax_kws = dict(calculator=self.atoms.calc,
                         optimizer=self.optimizer,
                         relax_mode=self.relax_mode,
                         fmax=self.fmax,
                         pressure=self.pressure,
                         steps=self.steps,
                         traj_path=self.get_path("relax.traj", "ASE relaxation trajectory"),
                         verbose=1,
                        )

        relax = relax_atoms(self.atoms, **relax_kws)
        relax.summarize(tags=["unrelaxed", "relaxed"])

        # Write files with final structure and dynamics.
        formats = ["poscar",]
        outpath_fmt = write_atoms(self.atoms, workdir, self.verbose, formats=formats)
        for outp, fmt in outpath_fmt:
            self.add_basename_info(outp.name, f"Final structure in {fmt} format.")

        label = "xdatcar with structural relaxation"
        write_vasp_xdatcar(self.get_path("XDATCAR", label), relax.traj, label=label)

        # Write output file for Abinit
        self.write_output_file_for_abinit()

        self._finalize()
        return relax


class MlMd(_MlBase):
    """Perform MD calculations with ASE and ML potential."""

    def __init__(self, atoms: Atoms, temperature, timestep, steps, loginterval,
                 ensemble, nn_name, verbose, workdir, prefix=None):
        """
        Args:
            atoms:
            temperature:
            timestep:
            steps:
            loginterval:
            ensemble:
            nn_name:
            verbose: Verbosity level.
            workdir:
            prefix:
        """
        super().__init__(workdir, prefix)
        self.atoms = atoms
        self.temperature = temperature
        self.timestep = timestep
        self.steps = steps
        self.loginterval = loginterval
        self.ensemble = ensemble
        self.nn_name = nn_name
        self.verbose = verbose

    def to_string(self, verbose=0) -> str:
        """String representation with verbosity level `verbose`."""
        return f"""\

{self.__class__.__name__} parameters:

    temperature = {self.temperature} K
    timestep    = {self.timestep} fs
    steps       = {self.steps}
    loginterval = {self.loginterval}
    ensemble    = {self.ensemble}
    calculator  = {self.calc_builder}
    workdir     = {self.workdir}
    verbose     = {self.verbose}

=== ATOMS ===

{self.atoms}

"""

    def run(self) -> None:
        """Run MD"""
        #self.pickle_dump()
        workdir = self.workdir
        self.atoms.calc = self.get_calculator()

        traj_file = self.get_path("md.traj", "ASE MD trajectory")
        logfile = self.get_path("md.log", "ASE MD log file")

        md = MolecularDynamics(
            atoms=self.atoms,
            ensemble=self.ensemble,
            temperature=self.temperature,   # K
            timestep=self.timestep,         # fs,
            #pressure,
            trajectory=str(traj_file),      # save trajectory to md.traj
            logfile=str(logfile),           # log file for MD
            loginterval=self.loginterval,   # interval for record the log
            #append_trajectory,
        )

        self.write_script("diffusion_coeff.py", text=f"""\
from ase.md.analysis import DiffusionCoefficient
from ase.io import read

# For an MD simulation with timestep of N, and images written every M iterations, our timestep here is N * M.
timestep = {self.timestep} * {self.loginterval}
traj = read("{str(traj_file)}", index=":")
dc = DiffusionCoefficient(traj, timestep, atom_indices=None, molecule=False)
dc.calculate(ignore_n_images=0, number_of_segments=1)
dc.print_data()
dc.plot(ax=None, show=True)
""", info="Python script to compute and visualize diffusion coefficients.")

        self.write_script("plot_energies.py", text=f"""\
df = pd.read_csv("{str(logfile)}", sep="\s+")
print(df)
xname = "Time[ps]"
ynames = [k for k in df.keys() if k != xname]
print("=== Summary statistics ===")
print(df[ynames].describe())

axes = df.plot.line(x=xname, y=ynames, subplots=True)
fig = axes[0].get_figure()
plt.show()
""", info="Python script to visualize energies vs Time.")

        md.run(steps=self.steps)

        #trajectory = read(traj_file, index=":")
        #write_vasp_xdatcar(workdir / "XDATCAR", trajectory,
        #                   label=f"xdatcar with relaxation generated by {self.__class__.__name__}")


class _MlNebBase(_MlBase):
    """
    Base class for Neb calculations
    """

    def postprocess_images(self, images):
        """
        post-process ASE NEB calculation.
        See <https://wiki.fysik.dtu.dk/ase/tutorials/neb/diffusion.html>
        """
        from ase.neb import NEBTools
        nebtools = NEBTools(images)

        # get the actual maximum force at this point in the simulation.
        max_force = nebtools.get_fmax()
        # get the calculated barrier and the energy change of the reaction.
        ef, de = nebtools.get_barrier()

        neb_data = dict(max_force=float(max_force),
                        energies_images=[float(image.get_potential_energy()) for image in images],
                        barrier_with_fit=float(ef),
                        energy_change_with_fit=float(de),
                        )

        # get the barrier without any interpolation between highest images.
        ef, de = nebtools.get_barrier(fit=False)
        neb_data.update(barrier_without_fit=float(ef),
                        energy_change_without_fit=float(de),
        )

        self.write_json("neb_data.json", neb_data, info="JSON document with NEB results",
                        stream=sys.stdout if self.verbose else None)

        # create a figure like that coming from ase-gui.
        self.savefig("neb_barrier.png", nebtools.plot_band(), info="Figure with NEB barrier")
        return neb_data

    def read_neb_data(self) -> dict:
        """
        Read results from the JSON file produced by postprocess_images
        """
        with open(self.workdir / 'neb_data.json', "rt") as fh:
            return json.load(fh)


class MlGsList(_MlNebBase):
    """
    Perform ground-state calculations for a list of atoms with ASE and ML-potential.
    Inherits from _MlNebBase so that we can reuse postprocess_images and read_neb_data.
    """

    def __init__(self, atoms_list: list[Atoms], nn_name, verbose,
                 workdir, prefix=None):
        """
        Args:
            atoms_list: List of ASE atoms
            nn_name:
            verbose: Verbosity level.
        """
        super().__init__(workdir, prefix)
        self.atoms_list = atoms_list
        self.nn_name = nn_name
        self.verbose = verbose

    def to_string(self, verbose=0) -> str:
        """String representation with verbosity level `verbose`."""
        return f"""\

{self.__class__.__name__} parameters:

     nn_name  = {self.nn_name}
     workdir  = {self.workdir}
     verbose  = {self.verbose}

"""

    def run(self) -> None:
        """Run list of GS calculations."""
        #self.pickle_dump()
        workdir = self.workdir

        results = []
        for ind, atoms in enumerate(self.atoms_list):
            write_vasp(self.workdir / f"IND_{ind}_POSCAR", atoms, label=None)
            atoms.calc = self.get_calculator()
            results.append(AseResults.from_atoms(atoms))

        write_vasp_xdatcar(self.workdir / "XDATCAR", self.atoms_list,
                           label=f"XDATCAR with list of atoms.")

        self.postprocess_images(self.atoms_list)
        self._finalize()


class MlNeb(_MlNebBase):
    """
    Perform NEB calculation with ASE and ML potential.
    """

    def __init__(self, initial_atoms: Atoms, final_atoms: Atoms,
                 nimages, neb_method, climb, optimizer, relax_mode, fmax, pressure,
                 nn_name, verbose, workdir, prefix=None):
        """
        Args:
            initial_atoms
            final_atoms:
            nimages:
            neb_method:
            climb:
            optimizer:
            relax_mode:
            fmax:
            pressure:
            nn_name:
            verbose:
            workdir:
            prefix:
        """
        super().__init__(workdir, prefix)
        self.initial_atoms = get_atoms(initial_atoms)
        self.final_atoms = get_atoms(final_atoms)
        self.nimages = nimages
        self.neb_method = neb_method
        if self.neb_method not in ASENEB_METHODS:
            raise ValueError(f"{self.neb_method} not in {ASENEB_METHODS}")
        self.climb = climb
        self.optimizer = optimizer
        self.relax_mode = relax_mode
        RX_MODE.validate(self.relax_mode)
        self.fmax = fmax
        self.pressure = pressure
        self.nn_name = nn_name
        self.verbose = verbose

    def to_string(self, verbose=0) -> str:
        """String representation with verbosity level `verbose`."""
        s = f"""\

{self.__class__.__name__} parameters:

     nimages     = {self.nimages}
     neb_method  = {self.neb_method}
     climb       = {self.climb}
     optimizer   = {self.optimizer}
     pressure    = {self.pressure}
     relax_mode  = {self.relax_mode}
     fmax        = {self.fmax}
     nn_name     = {self.nn_name}
     workdir     = {self.workdir}
     verbose     = {self.verbose}

=== INITIAL ATOMS ===

{self.initial_atoms}

=== FINAL ATOMS ===

{self.final_atoms}

"""
        if verbose:
            #s += scompare_two_atoms("initial image", self.initial_atoms, "final image", self.final_atoms)
            file = io.StringIO()
            fmt = "poscar"
            diff_two_structures("initial image", self.initial_atoms,
                                "final image", self.final_atoms, fmt, file=file)
            s += "\n" + file.getvalue()
        return s

    def run(self) -> None:
        """Run NEB"""
        #self.pickle_dump()
        workdir = self.workdir
        initial_atoms, final_atoms = self.initial_atoms, self.final_atoms

        if self.relax_mode != RX_MODE.no:
            relax_kws = dict(calculator=self.get_calculator(),
                             optimizer=self.optimizer,
                             relax_mode=self.relax_mode,
                             fmax=self.fmax,
                             pressure=self.pressure,
                             verbose=self.verbose,
                             )

            print(f"Relaxing initial image with relax mode: {self.relax_mode} ...")
            relax = relax_atoms(initial_atoms,
                                traj_path=self.get_path("initial_relax.traj", "ASE Relaxation of the first image"),
                                **relax_kws)

            relax.summarize(tags=["initial_unrelaxed", "initial_relaxed"])

            print(f"Relaxing final image with relax mode: {self.relax_mode} ...")
            relax = relax_atoms(final_atoms,
                                traj_path=self.get_path("final_relax.traj", "ASE Relaxation of the last image"),
                                **relax_kws)

            relax.summarize(tags=["final_unrelaxed", "final_relaxed"])

        # Generate several instances of the calculator. It is probably fine to have just one, but just in case...
        calculators = [self.get_calculator() for i in range(self.nimages)]
        neb = make_ase_neb(initial_atoms, final_atoms, self.nimages, calculators, self.neb_method, self.climb,
                           method='linear', mic=False)

        write_vasp_xdatcar(workdir / "INITIAL_NEB_XDATCAR", neb.images,
                           label=f"XDATCAR with initial NEB images.")

        # Optimize
        opt_class = ase_optimizer_cls(self.optimizer)
        nebtraj_file = str(workdir / "neb.traj")
        logfile = self.get_path("neb.log", "Log file of NEB calculation.")
        optimizer = opt_class(neb, trajectory=nebtraj_file, logfile=logfile)
        print("Starting NEB algorithm with optimizer:", opt_class, "...")
        optimizer.run(fmax=self.fmax)

        # To read the last nimages atoms e.g. 5: read('neb.traj@-5:')
        images = ase.io.read(f"{str(nebtraj_file)}@-{self.nimages}:")
        write_vasp_xdatcar(workdir / "FINAL_NEB_XDATCAR", images,
                           label=f"XDATCAR with final NEB images.")

        # write vasp poscar files for each image in vasp_neb
        dirpath = self.mkdir("VASP_NEB", info="Directory with POSCAR files for each NEB image.")
        for im, image in enumerate(images):
            subdir = dirpath / str(im).zfill(2)
            subdir.mkdir()
            ase.io.write(subdir / "POSCAR", image, format="vasp")

        neb_data = self.postprocess_images(images)

        self.write_script("ase_gui.sh", text=f"""\
# To visualize the results, use:

ase gui {nebtraj_file}@-{self.nimages}

# then select `tools->neb` in the gui.
""", info="Shell script to visualize NEB results with ase gui")

        self.write_script("ase_nebplot.sh", text=f"""\
# This command create a series of plots showing the progression of the neb relaxation

ase nebplot --share-x --share-y --nimages {self.nimages} {nebtraj_file}
""", info="Shell script to create a series of plots showing the progression of the neb relaxation")

        self._finalize()


class MultiMlNeb(_MlNebBase):
    """
    Perform a multi-NEB calculation with ASE and ML potential.
    """

    def __init__(self, atoms_list: list[Atoms], nimages, neb_method, climb, optimizer, relax_mode, fmax, pressure,
                 nn_name, verbose, workdir, prefix=None):
        """
        Args:
            atoms_list:
            nimages:
            neb_method:
            climb:
            optimizer:
            relax_mode:
            fmax:
            pressure:
            nn_name:
            verbose:
            workdir:
            prefix:
        """
        super().__init__(workdir, prefix)
        self.atoms_list = atoms_list
        self.nimages = nimages
        self.neb_method = neb_method
        self.climb = climb
        self.optimizer = optimizer
        self.relax_mode = relax_mode
        RX_MODE.validate(self.relax_mode)
        self.fmax = fmax
        self.pressure = pressure
        self.nn_name = nn_name
        self.verbose = verbose

    def to_string(self, verbose=0) -> str:
        """String representation with verbosity level `verbose`."""
        s = f"""\

{self.__class__.__name__} parameters:

     nimages     = {self.nimages}
     neb_method  = {self.neb_method}
     climb       = {self.climb}
     optimizer   = {self.optimizer}
     relax_mode  = {self.relax_mode}
     fmax        = {self.fmax}
     pressure    = {self.pressure}
     nn_name     = {self.nn_name}
     workdir     = {self.workdir}
     verbose     = {self.verbose}
"""
        return s

    def run(self) -> None:
        """
        Run multi NEB calculations.
        """
        #self.pickle_dump()
        workdir = self.workdir
        atoms_list = self.atoms_list
        camp_dirs = [workdir / f"CAMP_{i}" for i in range(len(atoms_list) - 1)]

        energies = []
        for i in range(len(atoms_list) - 1):
            ml_neb = MlNeb(atoms_list[i], atoms_list[i+1],
                           self.nimages, self.neb_method, self.climb, self.optimizer,
                           self.relax_mode, self.fmax, self.pressure, self.nn_name, self.verbose, camp_dirs[i])
            ml_neb.run()

            # Read energies from json files and remove first/last point depending on CAMP index..
            data = ml_neb.read_neb_data()
            enes = data['energies_images']
            if i == 0: enes = enes[:-1]
            if i == len(camp_dirs) - 1: enes = enes[1:]
            energies.extend(enes)

        #print("energies", energies)
        ax, fig, plt = get_ax_fig_plt()
        ax.plot(energies, marker="o")
        ax.set_xlabel('Path index')
        ax.set_ylabel('Energy [eV]')
        ef = max(energies) - energies[0]
        er = max(energies) - energies[-1]
        de = energies[-1] - energies[0]
        ax.set_title(r'$E_\mathrm{{f}} \approx$ {:.3f} eV; '
                     r'$E_\mathrm{{r}} \approx$ {:.3f} eV; '
                     r'$\Delta E$ = {:.3f} eV'.format(ef, er, de))
        self.savefig("neb_barrier.png", fig, info="Figure with NEB barrier")

        self._finalize()


def make_ase_neb(initial: Atoms, final: Atoms, nimages: int,
                 calculators: list, neb_method: str, climb: bool,
                 method='linear', mic=False) -> NEB:
    """
    Make a NEB band consisting of nimages. See https://databases.fysik.dtu.dk/ase/ase/neb.html

    Args:
        initial: First point.
        final: Last point.
        nimages: Number of images.
        calculators: List of ASE calculators.
        neb_method: String defining NEB algorithm.
        climb: True to use a climbing image.
        method: str
            Method by which to interpolate: 'linear' or 'idpp'.
            linear provides a standard straight-line interpolation, while
            idpp uses an image-dependent pair potential.
        mic: Map movement into the unit cell by using the minimum image convention.
    """
    images = [initial]
    images += [initial.copy() for i in range(nimages - 2)]
    images += [final]

    apply_constraint = None
    if initial.constraints:
        if not final.constraints:
            raise RuntimeError("Both initial and final points should have constraints!")
        if len(initial.constraints) != len(final.constraints):
            raise RuntimeError("different number of constraints in initial and final")
        for ci, cf in zip(initial.constraints, final.constraints):
            if ci.__class__ != cf.__class__:
                raise RuntimeError(f"Constraints in initial and final points should belong to the same class: {ci}, {cf}")
        apply_constraint = True

    # Set calculators
    for image, calculator in zip(images, calculators): #, strict=True):
        image.calc = calculator

    # Compute energy/forces for the extrema in order to have them in the trajectory.
    _ = AseResults.from_traj_inds(images, 0, -1)

    neb = NEB(images, method=neb_method, climb=climb)
    # Interpolate linearly the positions of the middle images
    neb.interpolate(method=method, mic=mic, apply_constraint=apply_constraint)

    return neb


class MlOrderer(_MlBase):
    """
    Order a disordered structure using pymatgen and ML potential.
    """
    def __init__(self, structure, max_ns, optimizer, relax_mode, fmax, pressure, steps, nn_name, verbose,
                 workdir, prefix=None):
        """
        Args:
            structure:
            max_ns:
            optimizer:
            relax_mode:
            fmax:
            pressure:
            steps:
            nn_name:
            verbose:
            workdir:
            prefix:
        """
        super().__init__(workdir, prefix)
        self.structure = Structure.as_structure(structure)
        self.max_ns = max_ns
        self.optimizer = optimizer
        self.relax_mode = relax_mode
        RX_MODE.validate(self.relax_mode)
        self.fmax = fmax
        self.pressure = pressure
        self.steps = steps
        self.nn_name = nn_name
        self.verbose = verbose

    def to_string(self, verbose=0) -> str:
        """String representation with verbosity level `verbose`."""
        s = f"""\

{self.__class__.__name__} parameters:

     max_ns      = {self.max_ns}
     optimizer   = {self.optimizer}
     relax_mode  = {self.relax_mode}
     fmax        = {self.fmax}
     pressure    = {self.pressure}
     steps       = {self.steps}
     nn_name     = {self.nn_name}
     workdir     = {self.workdir}
     verbose     = {self.verbose}


=== STRUCTURE ===

{self.structure}

"""
        return s

    def run(self) -> None:
        """
        Run MlOrderer.
        """
        #self.pickle_dump()
        workdir = self.workdir
        from pymatgen.core import Lattice
        specie = {"Cu0+": 0.5, "Au0+": 0.5}
        structure = Structure.from_spacegroup("Fm-3m", Lattice.cubic(3.677), [specie], [[0, 0, 0]])
        #structure = self.structure
        #print(structure)

        # Each dict in d_list contains the following entries:
        #{
        #    "energy": output[0],
        #    "energy_above_minimum": (output[0] - lowest_energy) / num_atoms,
        #    "structure": s_copy.get_sorted_structure(),
        #}
        from pymatgen.transformations.standard_transformations import OrderDisorderedStructureTransformation
        trans = OrderDisorderedStructureTransformation()
        d_list = trans.apply_transformation(structure, return_ranked_list=max(self.max_ns, 2))
        print("Number of structures after OrderedDisordered:", len(d_list))
        if self.verbose > 2:
            for d in d_list:
                print(d)

        # Note that the OrderDisorderedTransformation (with a sufficiently large return_ranked_list parameter)
        # returns all orderings, including duplicates without accounting for symmetry.
        # A computed ewald energy is returned together with each structure.
        # To eliminate duplicates, the best way is to use StructureMatcher's group_structures method
        from pymatgen.analysis.structure_matcher import StructureMatcher
        matcher = StructureMatcher()

        # Add ew_pos index to structures to faciliatate reindexing after sorting.
        ew_structures = [d["structure"] for d in d_list]
        for ew_pos, s in enumerate(ew_structures):
            s.ew_pos = ew_pos
        ew_energies = [d["energy"] for d in d_list]
        ew_energies_above_minimum = [d["energy_above_minimum"] for d in d_list]

        groups = matcher.group_structures(ew_structures)
        print("Number of structures after StructureMatcher:", len(groups))
        if self.verbose > 2:
            for group in groups:
                print(group[0])

        if self.relax_mode != RX_MODE.no:
            print(f"Relaxing structures with relax mode: {self.relax_mode}")
            relax_kws = dict(calculator=self.get_calculator(),
                             optimizer=self.optimizer,
                             relax_mode=self.relax_mode,
                             fmax=self.fmax,
                             pressure=self.pressure,
                             return_trajectory=True,
                             verbose=self.verbose,
                            )

            rows = []
            for group in groups:
                s = group[0]
                #print("s.ew_pos:", s.ew_pos)
                #relax = relax_atoms(self.atoms, **relax_kws)
                rel_s, trajectory = s.relax(**relax_kws)
                r0, r1 = AseResults.from_traj_inds(trajectory, 0, -1)
                df = dataframe_from_results_list(["unrelaxed", "relaxed"], [r0, r1])
                print(df, end=2*"\n")

                rows.append(dict(
                    ew_unrelaxed_energy=ew_energies[s.ew_pos],
                    unrelaxed_energy=r0.ene,
                    relaxed_energy=r1.ene,
                    relaxed_structure=rel_s,
                    #unrelaxed_pressure=r0.pressure
                    #relaxed_pressure=r1.pressure
                ))

            df = pd.DataFrame(rows).sort_values("relaxed_energy")
            print(df.drop("relaxed_structure", axis=1))

        # TODO: Post-process
        self._finalize()


class MlPhonons(_MlBase):
    """Compute phonons with ASE and ML potential."""

    def __init__(self, atoms: Atoms, supercell, kpts, asr, nqpath,
                 relax_mode, fmax, pressure, steps, optimizer, nn_name,
                 verbose, workdir, prefix=None):
        """
        Args:
            atoms: ASE atoms.
            supercell: tuple with supercell dimension.
            kpts:
            asr: Enforce acoustic sum-rule.
            nqpath: Number of q-point along the q-path.
            relax_mode:
            fmax:
            steps:
            optimizer:
            nn_name,
            verbose:
            workdir:
            prefix:
        """
        super().__init__(workdir, prefix)
        self.atoms = get_atoms(atoms)
        self.supercell = supercell
        self.kpts = kpts
        self.asr = asr
        self.nqpath = nqpath
        self.relax_mode = relax_mode
        RX_MODE.validate(self.relax_mode)
        self.fmax = fmax
        self.pressure = pressure
        self.steps = steps
        self.optimizer = optimizer
        self.nn_name = nn_name
        self.verbose = verbose

    def to_string(self, verbose=0):
        """String representation with verbosity level `verbose`."""
        s = f"""\

{self.__class__.__name__} parameters:

     supercell  = {self.supercell}
     kpts       = {self.kpts}
     asr        = {self.asr}
     nqpath     = {self.nqpath}
     relax_mode = {self.relax_mode}
     fmax       = {self.fmax}
     steps      = {self.steps}
     optimizer  = {self.optimizer}
     pressure   = {self.pressure}
     nn_name    = {self.nn_name}
     workdir    = {self.workdir}
     verbose    = {self.verbose}

=== ATOMS ===

{self.atoms}
"""
        return s

    def run(self) -> None:
        """Run MlPhonons."""
        #self.pickle_dump()
        workdir = self.workdir
        calculator = self.get_calculator()
        atoms = self.atoms

        if self.relax != RX_MODE.no:
            print(f"Relaxing atoms with relax mode: {self.relax_mode}.")
            relax_kws = dict(calculator=calculator,
                             optimizer=self.optimizer,
                             relax_mode=self.relax_mode,
                             fmax=self.fmax,
                             pressure=self.pressure,
                             steps=self.steps,
                             traj_path=self.get_path("relax.traj", "ASE relax trajectory"),
                             verbose=self.verbose,
                            )

            relax = relax_atoms(atoms, **relax_kws)
            #self.write_traj("relax.traj", traj, info="")

            r0, r1 = AseResults.from_traj_inds(relax.traj, 0, -1)
            df = dataframe_from_results_list(["initial_unrelaxed", "initial_relaxed"], [r0, r1])
            print(df, end=2*"\n")

        # Phonon calculator
        from ase.phonons import Phonons
        ph = Phonons(atoms, calculator, supercell=self.supercell, delta=0.05)
        #ph.read_born_charges(name=, neutrality=True)
        ph.run()
        #print("Phonons Done")

        # Read forces and assemble the dynamical matrix
        ph.read(acoustic=self.asr, born=False)
        ph.clean()

        # Calculate phonon dispersion along a path in the Brillouin zone.
        path = atoms.cell.bandpath(npoints=self.nqpath)
        bs = ph.get_band_structure(path, born=False)
        dos = ph.get_dos(kpts=self.kpts).sample_grid(npts=100, width=1e-3)

        # Plot the band structure and DOS
        import matplotlib.pyplot as plt
        plt.rc("figure", dpi=150)
        fig = plt.figure(1, figsize=(7, 4))
        bs_ax = fig.add_axes([0.12, 0.07, 0.67, 0.85])
        emax = 0.035
        bs.plot(ax=bs_ax, emin=0.0, emax=emax)
        dos_ax = fig.add_axes([0.8, 0.07, 0.17, 0.85])
        dos_ax.fill_between(dos.get_weights(), dos.get_energies(), y2=0, color="grey", edgecolor="black", lw=1)
        dos_ax.set_ylim(0, emax)
        dos_ax.set_yticks([])
        dos_ax.set_xticks([])
        dos_ax.set_xlabel("PH DOS", fontsize=14)

        #title = f"Phonon band structure and DOS of {atoms.symbols} with supercell: {self.supercell}",
        title = f"Phonon band structure and DOS with supercell: {self.supercell}",
        fig.suptitle(title, fontsize=8, y=1.02)
        self.savefig("phonons.png", fig, info=title)

        self._finalize()



class MlCompareWithAbinitio(_MlNebBase):
    """
    Compare ab-initio energies, forces and stresses with ML results.
    """

    def __init__(self, filepaths, nn_names, traj_range, verbose, workdir, prefix=None):
        """
        Args:
            filepaths: List of file produced by the ab-initio code with energies, forces and stresses.
            nn_names: String or list of strings defining the NN potential.
            traj_range: Trajectory range. None to include all steps.
            verbose: Verbosity level.
            workdir: Working directory.
        """
        super().__init__(workdir, prefix)
        self.filepaths = list_strings(filepaths)
        self.traj_range = traj_range
        self.nn_names = list_strings(nn_names)
        self.verbose = verbose

    def to_string(self, verbose=0) -> str:
        """String representation with verbosity level `verbose`."""
        return f"""\

{self.__class__.__name__} parameters:

     filepaths   = {self.filepaths}
     traj_range  = {self.traj_range}
     nn_names    = {self.nn_names}
     workdir     = {self.workdir}
     verbose     = {self.verbose}

"""

    def get_abinitio_results(self) -> list[AseResults]:
        results = []
        for filepath in self.filepaths:
            results.extend(self._get_results_filepath(filepath))
        return results

    def _get_results_filepath(self, filepath) -> list[AseResults]:
        """
        Extract ab-initio results from self.filepath according to the file extension.
        """
        basename = os.path.basename(filepath)
        abi_results = []
        from fnmatch import fnmatch

        if basename.endswith("_HIST.nc"):
            # Abinit HIST file produced by a structural relaxation.
            from abipy.dynamics.hist import HistFile
            with HistFile(filepath) as hist:
                # etotals in eV units.
                etotals = hist.etotals
                if self.traj_range is None: self.traj_range = range(0, len(hist.etotals), 1)
                forces_hist = hist.r.read_cart_forces(unit="eV ang^-1")
                # GPa units.
                stress_cart_tensors, pressures = hist.reader.read_cart_stress_tensors()
                for istep, (structure, ene, stress, forces) in enumerate(zip(hist.structures, etotals, stress_cart_tensors, forces_hist)):
                    if not istep in self.traj_range: continue
                    r = AseResults(atoms=get_atoms(structure), ene=float(ene), forces=forces, stress=stress)
                    abi_results.append(r)
                return abi_results

        elif fnmatch(basename, "vasprun*.xml*"):
            # Assume Vasprun file with structural relaxation or MD results.
            def get_energy_step(step: dict) -> float:
                """Copied from final_energy property in vasp.outputs."""
                final_istep = step
                total_energy = final_istep["e_0_energy"]
                # Addresses a bug in vasprun.xml. See https://www.vasp.at/forum/viewtopic.php?f=3&t=16942
                final_estep = final_istep["electronic_steps"][-1]
                electronic_energy_diff = final_estep["e_0_energy"] - final_estep["e_fr_energy"]
                total_energy_bugfix = np.round(electronic_energy_diff + final_istep["e_fr_energy"], 8)
                if np.abs(total_energy - total_energy_bugfix) > 1e-7:
                    return total_energy_bugfix
                return total_energy

            from pymatgen.io.vasp.outputs import Vasprun
            with warnings.catch_warnings():
                warnings.simplefilter("ignore")
                vasprun = Vasprun(filepath)

            num_steps = len(vasprun.ionic_steps)
            if self.traj_range is None: self.traj_range = range(0, num_steps, 1)
            for istep, step in enumerate(vasprun.ionic_steps):
                #print(step.keys())
                if not istep in self.traj_range: continue
                structure, forces, stress = step["structure"], step["forces"], step["stress"]
                ene = get_energy_step(step)
                r = AseResults(atoms=get_atoms(structure), ene=float(ene), forces=forces, stress=stress)
                abi_results.append(r)
            return abi_results

        raise ValueError(f"Don't know how to extract data from: {filepath=}")

    def run(self, nprocs, print_dataframes=True) -> AseResultsComparator:
        """
        Run calculation with nprocs processes.
        """
        #self.pickle_dump()
        workdir = self.workdir

        labels = ["abinitio"]
        abi_results = self.get_abinitio_results()
        results_list = [abi_results]

        ntasks = len(abi_results)
        #nprocs = nprocs_for_ntasks(nprocs, ntasks, title="Begin ML computation")
        nprocs = 1

        for nn_name in self.nn_names:
            labels.append(nn_name)
            # Use ML to compute quantities with the same ab-initio trajectory.
            if nprocs == 1:
                calc = as_calculator(nn_name)
                items = [AseResults.from_atoms(res.atoms, calc=calc) for res in abi_results]
            else:
                raise NotImplementedError("run with multiprocessing!")
                args_list = [(nn_name, res) for res in abi_results]
                with Pool(processes=nprocs) as pool:
                    items = pool.map(_map_run_compare, args_list)

            results_list.append(items)

        comp = AseResultsComparator.from_ase_results(labels, results_list)

        # Write pickle file for object persistence.
        with open(self.workdir / f"{comp.__class__.__name__}.pickle", "wb") as fh:
            pickle.dump(comp, fh)

        py_path = self.workdir / "analyze.py"
        print("Writing python script to analyze the results in:", py_path.name)
        with PythonScript(py_path) as script:
            script.add_text("""
def main():
    from abipy.ml.aseml import AseResultsComparator
    c = AseResultsComparator.pickle_load(".")
    with_stress = True
    from abipy.tools.plotting import Exposer
    exposer = "mpl" # or "panel"
    with Exposer.as_exposer(exposer) as e:
        e(c.plot_energies(show=False))
        e(c.plot_forces(delta_mode=True, show=False))
        e(c.plot_energies_traj(delta_mode=True, show=False))
        e(c.plot_energies_traj(delta_mode=False, show=False))
        if with_stress:
            e(c.plot_stresses(delta_mode=True, show=False))
        e(c.plot_forces_traj(delta_mode=True, show=False))
        e(c.plot_stress_traj(delta_mode=True, show=False))
""").add_main()

        if print_dataframes:
            # Write dataframes to disk in CSV format.
            forces_df = comp.get_forces_dataframe()
            self.write_df(forces_df, "cart_forces.csv", info="CSV file with cartesian forces.")
            stress_df = comp.get_stress_dataframe()
            self.write_df(stress_df, "voigt_stress.csv", info="CSV file with cartesian stresses in Voigt notation")

        self._finalize()
        return comp


#__COMPARE_CALC = None
#
#def _map_run_compare(args: tuple) -> AseResults:
#    """Function passed to pool.map."""
#    nn_name, res = args
#    global __COMPARE_CALC
#    if __COMPARE_CALC is None:
#        #__COMPARE_CALC = as_calculator(nn_name)
#    return AseResults.from_atoms(res.atoms, calc=__COMPARE_CALC)


class MolecularDynamics:
    """
    Molecular dynamics class

    Based on https://github.com/materialsvirtuallab/m3gnet/blob/main/m3gnet/models/_dynamics.py
    """

    def __init__(
        self,
        atoms: Atoms,
        ensemble: str = "nvt",
        temperature: int = 300,
        timestep: float = 1.0,
        pressure: float = 1.01325 * units.bar,
        taut: Optional[float] = None,
        taup: Optional[float] = None,
        compressibility_au: Optional[float] = None,
        trajectory: Optional[Union[str, Trajectory]] = None,
        logfile: Optional[str] = None,
        loginterval: int = 1,
        append_trajectory: bool = False,
    ):
        """
        Args:
            atoms (Atoms): atoms to run the MD
            ensemble (str): choose from 'nvt' or 'npt'. NPT is not tested,
                use with extra caution
            temperature (float): temperature for MD simulation, in K
            timestep (float): time step in fs
            pressure (float): pressure in eV/A^3
            taut (float): time constant for Berendsen temperature coupling
            taup (float): time constant for pressure coupling
            compressibility_au (float): compressibility of the material in A^3/eV
            trajectory (str or Trajectory): Attach trajectory object
            logfile (str): open this file for recording MD outputs
            loginterval (int): write to log file every interval steps
            append_trajectory (bool): Whether to append to prev trajectory
        """
        self.atoms = atoms

        if taut is None:
            taut = 100 * timestep * units.fs
        if taup is None:
            taup = 1000 * timestep * units.fs

        ensemble = ensemble.lower()
        if ensemble == "nvt":
            self.dyn = NVTBerendsen(
                self.atoms,
                timestep * units.fs,
                temperature_K=temperature,
                taut=taut,
                trajectory=trajectory,
                logfile=logfile,
                loginterval=loginterval,
                append_trajectory=append_trajectory,
            )

        elif ensemble == "npt":
            """
            NPT ensemble default to Inhomogeneous_NPTBerendsen thermo/barostat
            This is a more flexible scheme that fixes three angles of the unit
            cell but allows three lattice parameter to change independently.
            """
            self.dyn = Inhomogeneous_NPTBerendsen(
                self.atoms,
                timestep * units.fs,
                temperature_K=temperature,
                pressure_au=pressure,
                taut=taut,
                taup=taup,
                compressibility_au=compressibility_au,
                trajectory=trajectory,
                logfile=logfile,
                loginterval=loginterval,
                # append_trajectory=append_trajectory,
                # this option is not supported in ASE at this point (I have sent merge request there)
            )

        elif ensemble == "npt_berendsen":
            """
            This is a similar scheme to the Inhomogeneous_NPTBerendsen.
            This is a less flexible scheme that fixes the shape of the
            cell - three angles are fixed and the ratios between the three
            lattice constants.
            """
            self.dyn = NPTBerendsen(
                self.atoms,
                timestep * units.fs,
                temperature_K=temperature,
                pressure_au=pressure,
                taut=taut,
                taup=taup,
                compressibility_au=compressibility_au,
                trajectory=trajectory,
                logfile=logfile,
                loginterval=loginterval,
                append_trajectory=append_trajectory,
            )

        else:
            raise ValueError(f"{ensemble=} not supported")

        self.trajectory = trajectory
        self.logfile = logfile
        self.loginterval = loginterval
        self.timestep = timestep

    def run(self, steps: int):
        """
        Thin wrapper of ase MD run

        Args:
            steps (int): number of MD steps
        """
        from ase.md import MDLogger
        self.dyn.attach(MDLogger(self.dyn, self.atoms, '-', header=True, stress=False,
                        peratom=True, mode="a"), interval=self.loginterval)
        self.dyn.run(steps)


def traj_to_qepos(traj_filepath: str, pos_filepath: str) -> None:
    """
    Convert ASE trajectory file to QE POS file.

    Args:
        traj_filepath: Name of ASE trajectory file
        pos_filepath: Name of output POS file.
    """
    traj = Trajectory(traj_filepath)
    nStepsTraj = len(traj)
    nAtoms = len(traj[0])
    #print(nStepsTraj)
    posArray = np.zeros((nStepsTraj, nAtoms, 3), dtype=float)
    # positionsArray = np.zeros((nStepsTraj), dtype=float)

    count = -1
    for atoms in traj:
        count = count + 1
        #print(atoms.positions)
        posArray[count,:,:] = atoms.positions
    #print(posArray.shape)

    with open(pos_filepath, 'w+') as posFile:
        for i in range(nStepsTraj):
            posFile.write(str(i)+ '\n')
            for j in range(nAtoms):
                posFile.write(str(posArray[i,j,0]) + ' ' + str(posArray[i,j,1]) + ' ' + str(posArray[i,j,2]) + '\n')
<|MERGE_RESOLUTION|>--- conflicted
+++ resolved
@@ -115,11 +115,6 @@
     Call abisanitize, return new Atoms instance.
     """
     structure = Structure.as_structure(atoms)
-<<<<<<< HEAD
-    #new_structure = structure.abisanitize(**kwargs)
-    ##AA
-=======
->>>>>>> af1f937e
     new_structure = structure.abi_sanitize(**kwargs)
     return to_ase_atoms(get_atoms(new_structure), calc=atoms.calc)
 
@@ -1083,27 +1078,6 @@
         #print("In super.calculate")
         super().calculate(atoms=atoms, properties=properties, system_changes=system_changes)
 
-<<<<<<< HEAD
-        # Apply delta correction to forces.
-        forces = self.results["forces"]
-        delta_forces = self.get_delta_forces()
-        if delta_forces is not None:
-            forces += delta_forces
-            print("Updating forces with delta_forces:\n", forces)
-            self.results.update(
-                forces=forces,
-            )
-
-        # Apply delta correction to stress.
-        stress = self.results["stress"]
-        delta_stress = self.get_delta_stress()
-        if delta_stress is not None:
-            stress += delta_stress
-            #print("Updating stress with delta_stress:\n", stress)
-            self.results.update(
-                stress=stress,
-            )
-=======
         if self.correct_forces_algo != CORRALGO.none:
             # Apply ab-initio correction to ml_forces.
             forces = self.results["forces"]
@@ -1139,7 +1113,6 @@
                     raise ValueError(f"Invalid {self.correct_stress_algo=}")
                 #print("Updating stress with abi_stress:\n", abi_stress)
                 self.results.update(stress=stress)
->>>>>>> af1f937e
 
 
 def as_calculator(obj) -> Calculator:
