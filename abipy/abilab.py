--- conflicted
+++ resolved
@@ -62,12 +62,9 @@
 from abipy.waves import WfkFile
 from abipy.eph.a2f import A2fFile, A2fRobot
 from abipy.eph.sigeph import SigEPhFile, SigEPhRobot
-<<<<<<< HEAD
 from abipy.wannier90 import WoutFile, AbiwanFile, AbiwanRobot
-=======
 from abipy.wannier90 import WoutFile
 from abipy.electrons.lobster import Coxp, ICoxp, LobsterDos, LobsterInput, LobsterAnalyzer
->>>>>>> b9223b39
 
 # Abinit Documentation.
 from abipy.abio.abivars_db import get_abinit_variables, abinit_help, docvar
