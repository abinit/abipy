#!/usr/bin/env python
"""
This script shows how to perform a RAMAN calculation with excitonic effects 
included with the BSE formalism.
"""
from __future__ import division, print_function, unicode_literals

import sys 
import os
import numpy as np

import abipy.abilab as abilab
import abipy.data as data  

optic_input = """\
0.002         ! Value of the smearing factor, in Hartree
0.0003  0.3   ! Difference between frequency values (in Hartree), and maximum frequency ( 1 Ha is about 27.211 eV)
0.000         ! Scissor shift if needed, in Hartree
0.002         ! Tolerance on closeness of singularities (in Hartree)
6             ! Number of components of linear optic tensor to be computed
11 12 13 22 23 33     ! Linear coefficients to be computed (x=1, y=2, z=3)
0             ! Number of components of nonlinear optic tensor to be computed
      ! Non-linear coefficients to be computed
"""


global_vars = dict(
    istwfk="*1",
    paral_kgb=0,
    ecut=15,
    nstep=500,
    spinat=[[0.0000000000E+00,  0.0000000000E+00,  3.5716762600E+00],
            [0.0000000000E+00,  0.0000000000E+00, -3.5716762600E+00],
            [0.0000000000E+00,  0.0000000000E+00,  0.0000000000E+00],
            [0.0000000000E+00,  0.0000000000E+00,  0.0000000000E+00],
            [0.0000000000E+00,  0.0000000000E+00,  0.0000000000E+00],
            [0.0000000000E+00,  0.0000000000E+00,  0.0000000000E+00],
            [0.0000000000E+00,  0.0000000000E+00,  0.0000000000E+00],
            [0.0000000000E+00,  0.0000000000E+00,  0.0000000000E+00],
            [0.0000000000E+00,  0.0000000000E+00,  0.0000000000E+00],
            [0.0000000000E+00,  0.0000000000E+00,  0.0000000000E+00]],
    nsppol=2,
    nspden=2,
    diemac=5,
    diemix=0.6,
    ixc=7,
    chksymbreak=0,
    #accesswff=3
)

def raman_flow(options):
    # Get the unperturbed structure.
    pseudos=data.pseudos("14si.pspnc")

    base_structure = data.structure_from_ucell("Si")

    ngkpt = [6,6,6]

    etas = [-.002,-.001, 0, +.001, +.002]
    ph_displ = np.reshape(np.zeros(3*len(base_structure)), (-1,3))
    ph_displ[0,:] = [+1, 0, 0]
    ph_displ[1,:] = [-1, 0, 0]

    # Build new structures by displacing atoms according to the phonon displacement
    # ph_displ (in cartesian coordinates). The Displacement is normalized so that 
    # the maximum atomic diplacement is 1 Angstrom and then multiplied by eta.
    modifier = abilab.StructureModifier(base_structure)

    displaced_structures = modifier.displace(ph_displ, etas, frac_coords=False)

<<<<<<< HEAD
    # Initialize flow. Each workflow in the flow defines a complete BSE calculation for given eta.
    workdir = options.workdir
    if not options.workdir:
        workdir = os.path.basename(__file__).replace(".py", "").replace("run_","flow_") 
    #workdir = os.path.join(os.path.dirname(__file__), base_structure.formula.replace(" ","") + "_RAMAN")

    # Instantiate the TaskManager.
    manager = abilab.TaskManager.from_user_config() if not options.manager else \
              abilab.TaskManager.from_file(options.manager)
=======
    # Initialize flow. Each work in the flow defines a complete BSE calculation for given eta.
    workdir = os.path.join(os.path.dirname(__file__), base_structure.formula.replace(" ","") + "_RAMAN")
>>>>>>> 7f0f9514

    shell_manager = manager.to_shell_manager(mpi_procs=1)
    ddk_manager = manager.deepcopy()

<<<<<<< HEAD
    flow = abilab.AbinitFlow(workdir, manager=manager)
=======
    flow = abilab.Flow(workdir, manager)
>>>>>>> 7f0f9514

    # Generate the different shifts to average
    ndiv = 1
    shift1D = np.arange(1,2*ndiv+1,2)/(2*ndiv)
    all_shifts = [[x,y,z] for x in shift1D for y in shift1D for z in shift1D]

    for structure, eta in zip(displaced_structures, etas):
        for ishift,shift in enumerate(all_shifts):
            flow.register_work(raman_work(structure, pseudos, ngkpt, shift, ddk_manager, shell_manager),workdir="eta_"+str(eta)+"shift_"+str(ishift))

    return flow.allocate()


def raman_work(structure, pseudos, ngkpt, shiftk, ddk_manager, shell_manager):
    # Generate 3 different input files for computing optical properties with BSE.

    inp = abilab.AbiInput(pseudos=pseudos, ndtset=5)

    inp.set_structure(structure)
    inp.set_variables(**global_vars)
    inp.set_kmesh(ngkpt=ngkpt, shiftk=shiftk)

    # GS run
    inp[1].set_variables(
        tolvrs=1e+8,
        nband=59,
    )

    # NSCF run
    inp[2].set_variables(
        iscf=-2,
       nband=100,
       kptopt=1,
       tolwfr=1.e+12,
    )
    
    # DDK along 3 directions
    # Third dataset : ddk response function along axis 1
    # Fourth dataset : ddk response function along axis 2
    # Fifth dataset : ddk response function along axis 3
    for dir in range(3):
        rfdir = 3 * [0]
        rfdir[dir] = 1

        inp[3+dir].set_variables(
           iscf=-3,
	       nband=100,
           nstep=1,
           nline=0,
           prtwf=3,
           kptopt=1,
           nqpt=1,
           qpt=[0.0, 0.0, 0.0],
           rfdir=rfdir,
           rfelfd=2,
           tolwfr=1.e+12,
        )

    scf_inp, nscf_inp, ddk1, ddk2, ddk3 = inp.split_datasets()
    ddk_inputs = [ddk1, ddk2, ddk3]

    work = abilab.Work()
    scf_t = work.register_scf_task(scf_inp)
    nscf_t = work.register_nscf_task(nscf_inp, deps={scf_t: "DEN"})

    ddk_nodes = []
    for inp in ddk_inputs:
        ddk_t = work.register_ddk_task(inp, deps={nscf_t: "WFK"})
        ddk_t.set_manager(ddk_manager)
        ddk_nodes.append(ddk_t)

    optic_t = abilab.OpticTask(optic_input, nscf_node=nscf_t, ddk_nodes=ddk_nodes, manager=shell_manager)

    work.register(optic_t)

    return work


@abilab.flow_main
def main(options):
    # Define the flow, build files and dirs 
    # and save the object in cpickle format.
    flow = raman_flow(options)
    return flow.build_and_pickle_dump()


if __name__ == "__main__":
    sys.exit(main())<|MERGE_RESOLUTION|>--- conflicted
+++ resolved
@@ -68,7 +68,6 @@
 
     displaced_structures = modifier.displace(ph_displ, etas, frac_coords=False)
 
-<<<<<<< HEAD
     # Initialize flow. Each workflow in the flow defines a complete BSE calculation for given eta.
     workdir = options.workdir
     if not options.workdir:
@@ -78,19 +77,11 @@
     # Instantiate the TaskManager.
     manager = abilab.TaskManager.from_user_config() if not options.manager else \
               abilab.TaskManager.from_file(options.manager)
-=======
-    # Initialize flow. Each work in the flow defines a complete BSE calculation for given eta.
-    workdir = os.path.join(os.path.dirname(__file__), base_structure.formula.replace(" ","") + "_RAMAN")
->>>>>>> 7f0f9514
 
     shell_manager = manager.to_shell_manager(mpi_procs=1)
     ddk_manager = manager.deepcopy()
 
-<<<<<<< HEAD
-    flow = abilab.AbinitFlow(workdir, manager=manager)
-=======
-    flow = abilab.Flow(workdir, manager)
->>>>>>> 7f0f9514
+    flow = abilab.Flow(workdir, manager=manager)
 
     # Generate the different shifts to average
     ndiv = 1
