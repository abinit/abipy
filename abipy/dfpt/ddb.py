# coding: utf-8
"""
Python API for the DDB file containing the derivatives of the total Energy wrt different perturbations.
"""
import sys
import os
import tempfile
import itertools
import numpy as np
import pandas as pd
import abipy.core.abinit_units as abu

from collections import OrderedDict
from functools import lru_cache
from monty.string import marquee, list_strings
from monty.json import MSONable
from monty.collections import AttrDict, dict2namedtuple
from monty.functools import lazy_property
from monty.termcolor import cprint
from monty.dev import deprecated
from pymatgen.core.units import eV_to_Ha, bohr_to_angstrom, Energy
from pymatgen.util.serialization import pmg_serialize
from abipy.flowtk import AnaddbTask
from abipy.core.mixins import TextFile, Has_Structure, NotebookWriter
from abipy.core.symmetries import AbinitSpaceGroup
from abipy.core.structure import Structure
from abipy.core.kpoints import KpointList, Kpoint
from abipy.iotools import ETSF_Reader
from abipy.tools.numtools import data_from_cplx_mode
from abipy.abio.inputs import AnaddbInput
from abipy.dfpt.phonons import PhononDosPlotter, PhononBandsPlotter
from abipy.dfpt.ifc import InteratomicForceConstants
from abipy.dfpt.elastic import ElasticData
from abipy.dfpt.raman import Raman
from abipy.core.abinit_units import phfactor_ev2units, phunit_tag
from abipy.tools.plotting import add_fig_kwargs, get_ax_fig_plt, get_axarray_fig_plt
from abipy.tools import duck
from abipy.tools.iotools import ExitStackWithFiles
from abipy.tools.tensors import DielectricTensor, ZstarTensor, Stress
from abipy.abio.robots import Robot


class DdbError(Exception):
    """Error class raised by DDB."""


class AnaddbError(DdbError):
    """
    Exceptions raised when we try to execute |AnaddbTask| in the |DdbFile| methods

    An `AnaddbError` has a reference to the task and to the :class:`EventsReport` that contains
    the error messages of the run.
    """
    def __init__(self, *args, **kwargs):
        self.task, self.report = kwargs.pop("task"), kwargs.pop("report")
        super().__init__(*args, **kwargs)

    def __str__(self):
        lines = ["""\n
    An exception has been raised while executing anaddb in workdir: %s
    Please check the run.err, the run.abo and the job.sh files in the workdir
    and make sure that manager.yml is properly configured.
"""
    % self.task.workdir]
        app = lines.append

        if self.report.errors:
            app("Found %d errors" % len(self.report.errors))
            lines += [str(err) for err in self.report.errors]

        return "\n".join(lines)


class DdbFile(TextFile, Has_Structure, NotebookWriter):
    """
    This object provides an interface to the DDB_ file produced by ABINIT
    as well as methods to compute phonon band structures, phonon DOS, thermodynamic properties etc.

    About the indices (idir, ipert) used by Abinit (Fortran notation):

    * idir in [1, 2, 3] gives the direction (usually reduced direction, cart for strain)
    * ipert in [1, 2, ..., mpert] where mpert = natom + 6

        * ipert in [1, ..., natom] corresponds to atomic perturbations  (reduced directions)
        * ipert = natom + 1 corresponds d/dk  (reduced directions)
        * ipert = natom + 2 corresponds the electric field
        * ipert = natom + 3 corresponds the uniaxial stress (Cartesian directions)
        * ipert = natom + 4 corresponds the shear stress.   (Cartesian directions)

    .. rubric:: Inheritance
    .. inheritance-diagram:: DdbFile
    """
    Error = DdbError
    AnaddbError = AnaddbError

    @classmethod
    def from_file(cls, filepath):
        """Needed for the :class:`TextFile` abstract interface."""
        return cls(filepath)

    @classmethod
    def from_string(cls, string):
        """Build object from string using temporary file."""
        fd, tmp_filepath = tempfile.mkstemp(text=True, prefix="_DDB")
        with open(tmp_filepath, "wt") as fh:
            fh.write(string)

        return cls(tmp_filepath)

    @classmethod
    def from_mpid(cls, material_id, api_key=None, endpoint=None):
        """
        Fetch DDB file corresponding to a materials project ``material_id``,
        save it to temporary file and return new DdbFile object.

        Raises: MPRestError if DDB file is not available

        Args:
            material_id (str): Materials Project material_id (e.g., mp-1234).
            api_key (str): A String API key for accessing the MaterialsProject REST interface.
                If None, the code will check if there is a `PMG_MAPI_KEY` in your .pmgrc.yaml.
            endpoint (str): Url of endpoint to access the MaterialsProject REST interface.
                Defaults to the standard Materials Project REST address
        """
        from abipy.core import restapi
        with restapi.get_mprester(api_key=api_key, endpoint=endpoint) as rest:
            ddb_string = rest._make_request("/materials/%s/abinit_ddb" % material_id)

        _, tmpfile = tempfile.mkstemp(prefix=material_id, suffix='_DDB')
        with open(tmpfile, "wt") as fh:
            fh.write(ddb_string)

        return cls(tmpfile)

    @classmethod
    def as_ddb(cls, obj):
        """
        Return an instance of |DdbFile| from a generic object `obj`.
        Accepts: DdbFile or filepath
        """
        return obj if isinstance(obj, cls) else cls.from_file(obj)

    def __init__(self, filepath):
        super().__init__(filepath)

        self._header = self._parse_header()

        self._structure = Structure.from_abivars(**self.header)
        # Add AbinitSpacegroup (needed in guessed_ngkpt)
        # FIXME: kptopt is not reported in the header --> has_timerev is always set to True
        spgid, has_timerev, h = 0, True, self.header
        self._structure.set_abi_spacegroup(AbinitSpaceGroup(spgid, h.symrel, h.tnons, h.symafm, has_timerev))

        # Add forces to structure.
        if self.cart_forces is not None:
            self._structure.add_site_property("cartesian_forces", self.cart_forces)

        frac_coords = self._read_qpoints()
        self._qpoints = KpointList(self.structure.lattice.reciprocal_lattice, frac_coords, weights=None, names=None)

    def __str__(self):
        """String representation."""
        return self.to_string()

    def to_string(self, verbose=0):
        """String representation."""
        lines = []
        app, extend = lines.append, lines.extend

        app(marquee("File Info", mark="="))
        app(self.filestat(as_string=True))
        app("")
        app(self.structure.to_string(verbose=verbose, title="Structure"))
        app("")
        app(marquee("DDB Info", mark="="))
        app("")
        app("Number of q-points in DDB: %d" % len(self.qpoints))
        app("guessed_ngqpt: %s (guess for the q-mesh divisions made by AbiPy)" % self.guessed_ngqpt)
        #if verbose:
        h = self.header
        #app("Important parameters extracted from the header:")
        app("ecut = %f, ecutsm = %f, nkpt = %d, nsym = %d, usepaw = %d" % (h.ecut, h.ecutsm, h.nkpt, h.nsym, h.usepaw))
        app("nsppol %d, nspinor %d, nspden %d, ixc = %d, occopt = %d, tsmear = %f" % (
            h.nsppol, h.nspinor, h.nspden, h.ixc, h.occopt, h.tsmear))
        app("")

        app("Has total energy: %s, Has forces: %s" % (
            self.total_energy is not None, self.cart_forces is not None))
        if self.total_energy is not None:
            app("Total energy: %s [eV]" % self.total_energy)
        #app("Has forces: %s" % (
        #if self.cart_forces is not None:
        #    app("Cartesian forces (eV/Ang):\n%s" % (self.cart_forces))
        #    app("")
        if self.cart_stress_tensor is not None:
            app("")
            app("Cartesian stress tensor in GPa with pressure %.3e (GPa):\n%s" % (
                - self.cart_stress_tensor.trace() / 3, self.cart_stress_tensor))
        else:
            app("Has stress tensor: %s" % (self.cart_stress_tensor is not None))
        app("")
        app("Has (at least one) atomic pertubation: %s" % self.has_at_least_one_atomic_perturbation())
        #app("Has (at least one) electric-field perturbation: %s" % self.has_epsinf_terms(select="at_least_one"))
        #app("Has (all) electric-field perturbation: %s" % self.has_epsinf_terms(select="all"))
        app("Has (at least one diagonal) electric-field perturbation: %s" %
            self.has_epsinf_terms(select="at_least_one_diagoterm"))
        app("Has (at least one) Born effective charge: %s" % self.has_bec_terms(select="at_least_one"))
        app("Has (all) strain terms: %s" % self.has_strain_terms(select="all"))
        app("Has (all) internal strain terms: %s" % self.has_internalstrain_terms(select="all"))
        app("Has (all) piezoelectric terms: %s" % self.has_piezoelectric_terms(select="all"))

        if verbose:
            # Print q-points
            app(self.qpoints.to_string(verbose=verbose, title="Q-points in DDB"))

        if verbose > 1:
            # Print full header.
            from pprint import pformat
            app(marquee("DDB header", mark="="))
            app(pformat(self.header))

        return "\n".join(lines)

    def get_string(self):
        """Return string with DDB content."""
        with open(self.filepath, "rt") as fh:
            return fh.read()

    @property
    def structure(self):
        """|Structure| object."""
        return self._structure

    @property
    def natom(self):
        """Number of atoms in structure."""
        return len(self.structure)

    @property
    def version(self):
        """DDB Version number (integer)."""
        return self.header["version"]

    @property
    def header(self):
        """
        Dictionary with the values reported in the header section.
        Use e.g. ``ddb.header.ecut`` to access its values
        """
        return self._header

    def _parse_header(self):
        """Parse the header sections. Returns |AttrDict| dictionary."""
        #ixc         7
        #kpt  0.00000000000000D+00  0.00000000000000D+00  0.00000000000000D+00
        #     0.25000000000000D+00  0.00000000000000D+00  0.00000000000000D+00
        self.seek(0)
        keyvals = []
        header_lines = []
        for i, line in enumerate(self):
            header_lines.append(line.rstrip())
            line = line.strip()
            if not line: continue
            if "Version" in line:
                # +DDB, Version number    100401
                version = int(line.split()[-1])

            if line in ("Description of the potentials (KB energies)",
                        "No information on the potentials yet",
                        "Description of the PAW dataset(s)"):
                # Skip section with psps info.
                break

            # header starts here
            if i >= 6:
                # Python does not support exp format with D
                line = line.replace("D+", "E+").replace("D-", "E-")
                tokens = line.split()
                key = None
                try:
                    try:
                        float(tokens[0])
                        parse = float if "." in tokens[0] else int
                        keyvals[-1][1].extend(list(map(parse, tokens)))
                    except ValueError:
                        # We have a new key
                        key = tokens.pop(0)
                        parse = float if "." in tokens[0] else int
                        keyvals.append((key, list(map(parse, tokens))))
                except Exception as exc:
                    raise RuntimeError("Exception:\n%s\nwhile parsing ddb header line:\n%s" %
                                       (str(exc), line))

        # add the potential information
        for line in self:
            if "Database of total energy derivatives" in line:
                break
            header_lines.append(line.rstrip())

        h = AttrDict(version=version, lines=header_lines)
        for key, value in keyvals:
            if len(value) == 1: value = value[0]
            h[key] = value

        # Convert to array. Note that znucl is converted into integer
        # to avoid problems with pymatgen routines that expect integer Z
        # This of course will break any code for alchemical mixing.
        arrays = {
            "acell": dict(shape=(3, ), dtype=np.double),
            "amu": dict(shape=(h.ntypat, ), dtype=np.double),
            "kpt": dict(shape=(h.nkpt, 3), dtype=np.double),
            "ngfft": dict(shape=(3, ), dtype=np.int),
            # This is problematic because not all occupation factors are written
            #"occ": dict(shape=(h.nsppol, h.nkpt, h.nband), dtype=np.double),
            "rprim": dict(shape=(3, 3), dtype=np.double),
            "spinat": dict(shape=(h.natom, 3), dtype=np.double),
            "symrel": dict(shape=(h.nsym, 3, 3), dtype=np.int),
            "tnons": dict(shape=(h.nsym, 3), dtype=np.double),
            "xred":  dict(shape=(h.natom, 3), dtype=np.double),
            # In principle these two quantities are double but here we convert to int
            # Alchemical mixing is therefore ignored.
            "znucl": dict(shape=(h.ntypat,), dtype=np.int),
            "zion": dict(shape=(h.ntypat,), dtype=np.int),
            "symafm": dict(shape=(h.nsym,), dtype=np.int),
            "wtk": dict(shape=(h.nkpt,), dtype=np.double),
        }

        for k, ainfo in arrays.items():
            try:
                h[k] = np.reshape(np.array(h[k], dtype=ainfo["dtype"]), ainfo["shape"])
            except Exception as exc:
                print("While Trying to reshape", k)
                raise exc

        # Transpose symrel because Abinit write matrices by columns.
        h.symrel = np.array([s.T for s in h.symrel])

        return h

    def _read_qpoints(self):
        """Read the list q-points from the DDB file. Returns |numpy-array|."""
        # 2nd derivatives (non-stat.)  - # elements :      36
        # qpt  2.50000000E-01  0.00000000E+00  0.00000000E+00   1.0

        # Since there are multiple occurrences of qpt in the DDB file
        # we use seen to remove duplicates.
        self.seek(0)
        tokens, seen = [], set()

        for line in self:
            line = line.strip()
            if line.startswith("qpt") and line not in seen:
                seen.add(line)
                tokens.append(line.replace("qpt", ""))

        qpoints, weights = [], []
        for tok in tokens:
            nums = list(map(float, tok.split()))
            qpoints.append(nums[:3])
            weights.append(nums[3])

        return np.reshape(qpoints, (-1, 3))

    @lazy_property
    def computed_dynmat(self):
        """
        OrderedDict mapping q-point object to --> pandas Dataframe.
        The |pandas-DataFrame| contains the columns: "idir1", "ipert1", "idir2", "ipert2", "cvalue"
        and (idir1, ipert1, idir2, ipert2) as index.

        .. note::

            The indices follow the Abinit (Fortran) notation so they start at 1.
        """
        # TODO: Create mapping [(idir1, ipert1), (idir2, ipert2)] --> element
        df_columns = "idir1 ipert1 idir2 ipert2 cvalue".split()

        dynmat = OrderedDict()
        for block in self.blocks:
            # skip the blocks that are not related to second order derivatives
            first_line = block["data"][0].strip()
            if not first_line.startswith("2nd derivatives"):
                continue

            # Build q-point object.
            qpt = Kpoint(frac_coords=block["qpt"], lattice=self.structure.reciprocal_lattice, weight=None, name=None)

            # Build pandas dataframe with df_columns and (idir1, ipert1, idir2, ipert2) as index.
            # Each line in data represents an element of the dynamical matric
            # idir1 ipert1 idir2 ipert2 re_D im_D
            df_rows, df_index = [], []
            for line in block["data"]:
                line = line.strip()
                if line.startswith("2nd derivatives") or line.startswith("qpt"):
                    continue
                try:
                    toks = line.split()
                    idir1, ipert1 = p1 = (int(toks[0]), int(toks[1]))
                    idir2, ipert2 = p2 = (int(toks[2]), int(toks[3]))
                    toks[4] = toks[4].replace("D", "E")
                    toks[5] = toks[5].replace("D", "E")
                    cvalue = float(toks[4]) + 1j*float(toks[5])
                except Exception as exc:
                    cprint("exception while parsing line: %s" % line, "red")
                    raise exc

                df_index.append(p1 + p2)
                df_rows.append(dict(idir1=idir1, ipert1=ipert1, idir2=idir2, ipert2=ipert2, cvalue=cvalue))

            dynmat[qpt] = pd.DataFrame(df_rows, index=df_index, columns=df_columns)

        return dynmat

    @lazy_property
    def blocks(self):
        """
        DDB blocks. List of dictionaries, Each dictionary contains the following keys.
        "qpt" with the reduced coordinates of the q-point.
        "data" that is a list of strings with the entries of the dynamical matrix for this q-point.
        """
        return self._read_blocks()

    def _read_blocks(self):
        # skip until the beginning of the db
        self.seek(0)
        while "Number of data blocks" not in self._file.readline():
            pass

        blocks = []
        block_lines = []
        qpt = None
        dord = None
        qpt3 = None

        for line in self:
            # skip empty lines
            if line.isspace():
                continue

            if "List of bloks and their characteristics" in line:
                # add last block when we reach the last part of the file.
                # This line is present only if DDB has been produced by mrgddb
                if block_lines:
                    blocks.append({"data": block_lines, "qpt": qpt, "qpt3": qpt3, "dord": dord})
                    block_lines = []
                    qpt = None
                    qpt3 = None
                break

            # Don't use lstring because we may reuse block_lines to write new DDB.
            line = line.rstrip()

            # new block --> detect order
            if "# elements" in line:
                if block_lines:
                    blocks.append({"data": block_lines, "qpt": qpt, "qpt3": qpt3, "dord": dord})

                tokens = line.split()
                num_elements = int(tokens[-1])
                s = " ".join(tokens[:2])
                dord = {"Total energy": 0,
                        "1st derivatives": 1,
                        "2nd derivatives": 2,
                        "3rd derivatives": 3}.get(s, None)
                if dord is None:
                    raise RuntimeError("Cannot detect derivative order from string: `%s`" % s)

                block_lines = []
                qpt = None
                qpt3 = None

            block_lines.append(line)
            if dord == 2 and "qpt" in line:
                qpt = list(map(float, line.split()[1:4]))

            # if needed accumulate the qpt coords in qpt3. stop when they reach 3.
            if dord == 3:
                if "qpt" in line:
                    qpt3 = [list(map(float, line.split()[1:4]))]
                elif qpt3 and len(qpt3) < 3:
                    qpt3.append(list(map(float, line.split()[:3])))

        if block_lines:
            blocks.append({"data": block_lines, "qpt": qpt, "qpt3": qpt3, "dord": dord})

        return blocks

    @property
    def qpoints(self):
        """|KpointList| object with the list of q-points in reduced coordinates."""
        return self._qpoints

    def has_qpoint(self, qpoint):
        """True if the DDB file contains this q-point."""
        #qpoint = Kpoint.as_kpoint(qpoint, self.structure.reciprocal_lattice)
        try:
            self.qpoints.index(qpoint)
            return True
        except ValueError:
            return False

    def qindex(self, qpoint):
        """
        The index of the q-point in the internal list of q-points.
        Accepts: |Kpoint| instance or integer.
        """
        if duck.is_intlike(qpoint):
            return int(qpoint)
        else:
            return self.qpoints.index(qpoint)

    @lazy_property
    def guessed_ngqpt(self):
        """
        Guess for the q-mesh divisions (ngqpt) inferred from the list of
        q-points found in the DDB file.

        .. warning::

            The mesh may not be correct if the DDB file contains points belonging
            to different meshes and/or the Q-mesh is shifted.
        """
        return self._guess_ngqpt()

    def _guess_ngqpt(self):
        """
        This function tries to figure out the value of ngqpt from the list of
        points reported in the DDB file.
        """
        if not self.qpoints: return None
        # Build the union of the stars of the q-points.
        all_qpoints = np.empty((len(self.qpoints) * len(self.structure.abi_spacegroup), 3))
        count = 0
        for qpoint in self.qpoints:
            for op in self.structure.abi_spacegroup:
                all_qpoints[count] = op.rotate_k(qpoint.frac_coords, wrap_tows=False)
                count += 1

        # Replace zeros with np.inf
        for q in all_qpoints:
            q[q == 0] = np.inf

        # Compute the minimum of the fractional coordinates along the 3 directions and invert
        smalls = np.abs(all_qpoints).min(axis=0)
        smalls[smalls == 0] = 1
        ngqpt = np.rint(1 / smalls)
        ngqpt[ngqpt == 0] = 1

        return np.array(ngqpt, dtype=np.int)

    @lazy_property
    def params(self):
        """:class:`OrderedDict` with parameters that might be subject to convergence studies."""
        names = ("nkpt", "nsppol", "ecut", "tsmear", "occopt", "ixc", "nband", "usepaw")
        od = OrderedDict()
        for k in names:
            od[k] = self.header[k]
        return od

    def _add_params(self, obj):
        """Add params (meta variable) to object ``obj``. Usually a phonon bands or phonon dos object."""
        if not hasattr(obj, "params"):
            raise TypeError("object %s does not have `params` attribute" % type(obj))
        obj.params.update(self.params)

    @lazy_property
    def total_energy(self):
        """
        Total energy in eV. None if not available.
        """
        for block in self.blocks:
            if block["dord"] == 0:
                ene_ha = float(block["data"][1].split()[0].replace("D", "E"))
                return Energy(ene_ha, "Ha").to("eV")
        return None

    @lazy_property
    def cart_forces(self):
        """
        Cartesian forces in eV / Ang
        None if not available i.e. if the GS DDB has not been merged.
        """
        for block in self.blocks:
            if block["dord"] != 1: continue
            natom = len(self.structure)
            fred = np.empty((natom, 3))
            for line in block["data"][1:]:
                idir, ipert, fval = line.split()[:3]
                # F --> C
                idir, ipert = int(idir) - 1, int(ipert) - 1
                if ipert < natom:
                    fred[ipert, idir] = float(fval.replace("D", "E"))

            # Fred stores d(etotal)/d(xred)
            # this array has *not* been corrected by enforcing
            # the translational symmetry, namely that the sum of force
            # on all atoms is not necessarly zero.
            # Compute fcart using same code as in fred2fcart.
            # Note conversion to cartesian coordinates (bohr) AND
            # negation to make a force out of a gradient.
            gprimd = self.structure.reciprocal_lattice.matrix / (2 * np.pi) * abu.Bohr_Ang
            #fcart = - np.matmul(fred, gprimd)
            fcart = - np.matmul(fred, gprimd.T)
            # Subtract off average force from each force component
            favg = fcart.sum(axis=0) / len(self.structure)
            fcart -= favg

            return fcart * abu.Ha_eV / abu.Bohr_Ang

        return None

    @lazy_property
    def cart_stress_tensor(self):
        """
        |Stress| tensor in cartesian coordinates (GPa units). None if not available.
        """
        for block in self.blocks:
            if block["dord"] != 1: continue
            svoigt = np.empty(6)
            # Abinit stress is in cart coords and Ha/Bohr**3
            # Map (idir, ipert) --> voigt
            uniax, shear = len(self.structure) + 3, len(self.structure) + 4
            dirper2voigt = {
                (1, uniax): 0,
                (2, uniax): 1,
                (3, uniax): 2,
                (1, shear): 3,
                (2, shear): 4,
                (3, shear): 5}

            for line in block["data"][1:]:
                idir, ipert, fval = line.split()[:3]
                idp = int(idir), int(ipert)
                if idp in dirper2voigt:
                    svoigt[dirper2voigt[idp]] = float(fval.replace("D", "E"))

            # Convert from Ha/Bohr^3 to GPa
            return Stress.from_voigt(svoigt * abu.HaBohr3_GPa)

        return None

    def has_lo_to_data(self, select="at_least_one"):
        """
        True if the DDB file contains the data required to compute the LO-TO splitting.
        """
        return self.has_epsinf_terms(select=select) and self.has_bec_terms(select=select)

    @lru_cache(typed=True)
    def has_at_least_one_atomic_perturbation(self, qpt=None):
        """
        True if the DDB file contains info on (at least one) atomic perturbation.
        If the coordinates of a q point are provided only the specified qpt will be considered.
        """
        natom = len(self.structure)
        ap_list = list(itertools.product(range(1, 4), range(1, natom + 1)))

        for qpt_dm, df in self.computed_dynmat.items():
            if qpt is not None and qpt_dm != qpt: continue

            index_set = set(df.index)
            for p1 in ap_list:
                for p2 in ap_list:
                    p12 = p1 + p2
                    if p12 in index_set: return True

        return False

    @lru_cache(typed=True)
    def has_epsinf_terms(self, select="at_least_one"):
        """
        True if the DDB file contains info on the electric-field perturbation.

        Args:
            select: Possible values in ["at_least_one", "at_least_one_diagoterm", "all"]
                If select == "at_least_one", we check if there's at least one entry
                associated to the electric field and we assume that anaddb will be able
                to reconstruct the full tensor by symmetry.
                "at_least_one_diagoterm" is similar but it only checks for the presence of one diagonal term.
                If select == "all", all tensor components must be present in the DDB file.
        """
        gamma = Kpoint.gamma(self.structure.reciprocal_lattice)
        if gamma not in self.computed_dynmat:
            return False

        index_set = set(self.computed_dynmat[gamma].index)

        natom = len(self.structure)
        ep_list = list(itertools.product(range(1, 4), [natom + 2]))
        for p1 in ep_list:
            for p2 in ep_list:
                p12 = p1 + p2
                p21 = p2 + p1
                if select == "at_least_one":
                    if p12 in index_set: return True
                elif select == "at_least_one_diagoterm":
                    if p12 == p21 and p12 in index_set:
                        return True
                elif select == "all":
                    if p12 not in index_set and p21 not in index_set:
                        return False
                else:
                    raise ValueError("Wrong select %s" % str(select))

        return False if select in ("at_least_one", "at_least_one_diagoterm") else True

    @deprecated(message="has_emacro_terms is deprecated and will be removed in abipy 0.8, use has_epsinf_terms")
    def has_emacro_terms(self, **kwargs):
        return self.has_epsinf_terms(**kwargs)

    @lru_cache(typed=True)
    def has_bec_terms(self, select="at_least_one"):
        """
        True if the DDB file contains info on the Born effective charges.

        Args:
            select: Possible values in ["at_least_one", "all"]
                By default, we check if there's at least one entry associated to atomic displacement
                and electric field and we assume that anaddb will be able to reconstruct the full tensor by symmetry.
                If select == "all", all bec components must be present in the DDB file.
        """
        gamma = Kpoint.gamma(self.structure.reciprocal_lattice)
        if gamma not in self.computed_dynmat:
            return False
        index_set = set(self.computed_dynmat[gamma].index)
        natom = len(self.structure)
        ep_list = list(itertools.product(range(1, 4), [natom + 2]))
        ap_list = list(itertools.product(range(1, 4), range(1, natom + 1)))

        # helper function to get the value, since has a cumbersome notation
        # when dealing with tuples as indices
        dmg = self.computed_dynmat[gamma]

        def non_zero_value(ind):
            if ind not in index_set:
                return False
            v = dmg.loc[[ind]].iloc[0].cvalue
            return v != 0.0

        # if the BECs perturbations are not calculated, abinit can set all
        # of them to 0 and writes them in the DDB. To be considered
        # as present at lest one should be different from zero.
        not_all_zero = False

        for ap1 in ap_list:
            for ep2 in ep_list:
                p12 = ap1 + ep2
                p21 = ep2 + ap1
                if select == "at_least_one":
                    if (p12 in index_set and non_zero_value(p12)) or \
                            (p21 in index_set and non_zero_value(p21)):
                        return True
                elif select == "all":
                    if p12 not in index_set and p21 not in index_set:
                        return False
                    not_all_zero = not_all_zero or non_zero_value(p12) or non_zero_value(p21)
                else:
                    raise ValueError("Wrong select %s" % str(select))

        return False if select == "at_least_one" else not_all_zero

    @lru_cache(typed=True)
    def has_strain_terms(self, select="all"):
        """
        True if the DDB file contains info on the (clamped-ion) strain perturbation
        (i.e. 2nd order derivatives wrt strain)

        Args:
            select: Possible values in ["at_least_one", "all"]
                If select == "at_least_one", we check if there's at least one entry associated to the strain.
                and we assume that anaddb will be able to reconstruct the full tensor by symmetry.
                If select == "all", all tensor components must be present in the DDB file.

        .. note::

            As anaddb is not yet able to reconstruct the strain terms by symmetry,
            the default value for select is "all"
        """
        gamma = Kpoint.gamma(self.structure.reciprocal_lattice)
        if gamma not in self.computed_dynmat:
            return False

        index_set = set(self.computed_dynmat[gamma].index)

        natom = len(self.structure)
        sp_list = list(itertools.product(range(1, 4), [natom + 3, natom + 4]))
        for p1 in sp_list:
            for p2 in sp_list:
                p12 = p1 + p2
                p21 = p2 + p1
                if select == "at_least_one":
                    if p12 in index_set: return True
                elif select == "all":
                    if p12 not in index_set and p21 not in index_set:
                        #print("p12", p12, "not in index_set")
                        return False
                else:
                    raise ValueError("Wrong select %s" % str(select))

        return False if select == "at_least_one" else True

    @lru_cache(typed=True)
    def has_internalstrain_terms(self, select="all"):
        """
        True if the DDB file contains internal strain terms
        i.e "off-diagonal" 2nd order derivatives wrt (strain, atomic displacement)

        Args:
            select: Possible values in ["at_least_one", "all"]
                If select == "at_least_one", we check if there's at least one entry associated to the strain.
                and we assume that anaddb will be able to reconstruct the full tensor by symmetry.
                If select == "all", all tensor components must be present in the DDB file.

        .. note::

            As anaddb is not yet able to reconstruct the strain terms by symmetry,
            the default value for select is "all"
        """
        gamma = Kpoint.gamma(self.structure.reciprocal_lattice)
        if gamma not in self.computed_dynmat:
            return False

        index_set = set(self.computed_dynmat[gamma].index)

        natom = len(self.structure)
        sp_list = list(itertools.product(range(1, 4), [natom + 3, natom + 4]))
        ap_list = list(itertools.product(range(1, 4), range(1, natom + 1)))
        for p1 in sp_list:
            for p2 in ap_list:
                p12 = p1 + p2
                p21 = p2 + p1
                if select == "at_least_one":
                    if p12 in index_set: return True
                elif select == "all":
                    if p12 not in index_set and p21 not in index_set:
                        #print("p12", p12, "non in index")
                        return False
                else:
                    raise ValueError("Wrong select %s" % str(select))

        return False if select == "at_least_one" else True

    @lru_cache(typed=True)
    def has_piezoelectric_terms(self, select="all"):
        """
        True if the DDB file contains piezoelectric terms
        i.e "off-diagonal" 2nd order derivatives wrt (electric_field, strain)

        Args:
            select: Possible values in ["at_least_one", "all"]
                If select == "at_least_one", we check if there's at least one entry associated to the strain.
                and we assume that anaddb will be able to reconstruct the full tensor by symmetry.
                If select == "all", all tensor components must be present in the DDB file.

        .. note::

            As anaddb is not yet able to reconstruct the (strain, electric) terms by symmetry,
            the default value for select is "all"
        """
        gamma = Kpoint.gamma(self.structure.reciprocal_lattice)
        if gamma not in self.computed_dynmat:
            return False

        index_set = set(self.computed_dynmat[gamma].index)

        natom = len(self.structure)
        sp_list = list(itertools.product(range(1, 4), [natom + 3, natom + 4]))
        ep_list = list(itertools.product(range(1, 4), [natom + 2]))
        for p1 in sp_list:
            for p2 in ep_list:
                p12 = p1 + p2
                p21 = p2 + p1
                if select == "at_least_one":
                    if p12 in index_set: return True
                elif select == "all":
                    if p12 not in index_set and p21 not in index_set: return False
                else:
                    raise ValueError("Wrong select %s" % str(select))

        return False if select == "at_least_one" else True

    def view_phononwebsite(self, browser=None, verbose=0, dryrun=False, **kwargs):
        """
        Invoke anaddb to compute phonon bands.
        Produce JSON file that can be parsed from the phononwebsite_ and open it in ``browser``.

        Args:
            browser: Open webpage in ``browser``. Use default $BROWSER if None.
            verbose: Verbosity level
            dryrun: Activate dryrun mode for unit testing purposes.
            kwargs: Passed to ``anaget_phbst_and_phdos_files``.

        Return: Exit status
        """
        # Call anaddb to get phonon bands.
        if "nqsmall" not in kwargs: kwargs["nqsmall"] = 0
        phbst_file, phdos_file = self.anaget_phbst_and_phdos_files(**kwargs)
        phbands = phbst_file.phbands
        phbst_file.close()

        return phbands.view_phononwebsite(browser=browser, verbose=verbose, dryrun=dryrun)

    def yield_figs(self, **kwargs):  # pragma: no cover
        """
        This function *generates* a predefined list of matplotlib figures with minimal input from the user.
        """
        yield self.structure.plot(show=False)
        yield self.qpoints.plot(show=False)
        yield self.structure.plot_bz(show=False)

    def anaget_phmodes_at_qpoint(self, qpoint=None, asr=2, chneut=1, dipdip=1, workdir=None, mpi_procs=1,
                                 manager=None, verbose=0, lo_to_splitting=False, spell_check=True,
                                 directions=None, anaddb_kwargs=None, return_input=False):
        """
        Execute anaddb to compute phonon modes at the given q-point. Non analytical contribution
        can be added if qpoint is Gamma and required elements are present in the DDB.

        Args:
            qpoint: Reduced coordinates of the qpoint where phonon modes are computed.
            asr, chneut, dipdip: Anaddb input variable. See official documentation.
            workdir: Working directory. If None, a temporary directory is created.
            mpi_procs: Number of MPI processes to use.
            manager: |TaskManager| object. If None, the object is initialized from the configuration file
            verbose: verbosity level. Set it to a value > 0 to get more information.
            lo_to_splitting: Allowed values are [True, False, "automatic"]. Defaults to False
                If True the LO-TO splitting will be calculated if qpoint == Gamma and the non_anal_directions
                non_anal_phfreqs attributes will be addeded to the phonon band structure.
                "automatic" activates LO-TO if the DDB file contains the dielectric tensor and Born effective charges.
            directions: list of 3D directions along which the LO-TO splitting will be calculated. If None the three
                cartesian direction will be used.
            anaddb_kwargs: additional kwargs for anaddb.
            return_input: True if |AnaddbInput| object should be returned as 2nd argument

        Return: |PhononBands| object.
        """
        if qpoint is None:
            qpoint = self.qpoints[0]
            if len(self.qpoints) != 1:
                raise ValueError("%s contains %s qpoints and the choice is ambiguous.\n"
                                 "Please specify the qpoint." % (self, len(self.qpoints)))

        return self.anaget_phmodes_at_qpoints(qpoints=[qpoint], asr=asr, chneut=chneut, dipdip=dipdip,
                                              workdir=workdir, mpi_procs=mpi_procs, manager=manager,
                                              verbose=verbose, lo_to_splitting=lo_to_splitting, spell_check=spell_check,
                                              directions=directions, anaddb_kwargs=anaddb_kwargs, return_input=return_input)

    def anaget_phmodes_at_qpoints(self, qpoints=None, asr=2, chneut=1, dipdip=1, ifcflag=0, ngqpt=None,
                                  workdir=None, mpi_procs=1, manager=None, verbose=0, lo_to_splitting=False,
                                  spell_check=True, directions=None, anaddb_kwargs=None, return_input=False):
        """
        Execute anaddb to compute phonon modes at the given list of q-points. Non analytical contribution
        can be added if Gamma belongs to the list and required elements are present in the DDB.
        If the list of q-points contains points that are not present in the DDB the values will be
        interpolated and ifcflag should be set to 1.

        Args:
            qpoints: Reduced coordinates of a list of qpoints where phonon modes are computed.
            asr, chneut, dipdip, ifcflag: Anaddb input variable. See official documentation.
            ngqpt: Number of divisions for the q-mesh in the DDB file. Auto-detected if None (default).
            workdir: Working directory. If None, a temporary directory is created.
            mpi_procs: Number of MPI processes to use.
            manager: |TaskManager| object. If None, the object is initialized from the configuration file
            verbose: verbosity level. Set it to a value > 0 to get more information.
            lo_to_splitting: Allowed values are [True, False, "automatic"]. Defaults to False
                If True the LO-TO splitting will be calculated if qpoint == Gamma and the non_anal_directions
                non_anal_phfreqs attributes will be addeded to the phonon band structure.
                "automatic" activates LO-TO if the DDB file contains the dielectric tensor and Born effective charges.
            directions: list of 3D directions along which the LO-TO splitting will be calculated. If None the three
                cartesian direction will be used.
            anaddb_kwargs: additional kwargs for anaddb.
            return_input: True if |AnaddbInput| object should be returned as 2nd argument

        Return: |PhononBands| object.
        """
        if qpoints is None:
            qpoints = self.qpoints

        if ifcflag == 0:
            try:
                iqs = [self.qindex(q) for q in qpoints]
            except Exception:
                raise ValueError("input qpoint %s not in %s.\nddb.qpoints:\n%s" % (
                    qpoints, self.filepath, self.qpoints))

            qpoints = [self.qpoints[iq] for iq in iqs]
        else:
            rl = self.structure.lattice.reciprocal_lattice
            qpoints = [Kpoint(qc, rl) for qc in qpoints]
            if ngqpt is None:
                ngqpt = self.guessed_ngqpt

        gamma = None
        for q in qpoints:
            if q.is_gamma():
                gamma = q

        if lo_to_splitting == "automatic":
            lo_to_splitting = self.has_lo_to_data() and gamma and dipdip != 0

        # if lo_to_splitting and gamma and not self.has_lo_to_data():
        #     cprint("lo_to_splitting set to True but Eps_inf and Becs are not available in DDB %s:" % self.filepath)

        inp = AnaddbInput.modes_at_qpoints(self.structure, qpoints, asr=asr, chneut=chneut, dipdip=dipdip,
                                           ifcflag=ifcflag, ngqpt=ngqpt, lo_to_splitting=lo_to_splitting, directions=directions,
                                           anaddb_kwargs=anaddb_kwargs, spell_check=spell_check)

        task = self._run_anaddb_task(inp, mpi_procs, workdir, manager, verbose)

        with task.open_phbst() as ncfile:
<<<<<<< HEAD
            if lo_to_splitting and qpoint.is_gamma():
                anaddbnc_path = task.outpath_from_ext("anaddb.nc")
                ncfile.phbands.read_non_anal_from_file(anaddbnc_path)
=======
            if lo_to_splitting and gamma:
                ncfile.phbands.read_non_anal_from_file(os.path.join(task.workdir, "anaddb.nc"))
>>>>>>> 9e987b47

            print("Calculation completed.\nAnaddb results available in dir:", task.workdir)
            return ncfile.phbands if not return_input else (ncfile.phbands, inp)

    def anaget_phbst_and_phdos_files(self, nqsmall=10, qppa=None, ndivsm=20, line_density=None, asr=2, chneut=1, dipdip=1,
                                     dos_method="tetra", lo_to_splitting="automatic", ngqpt=None, qptbounds=None,
                                     anaddb_kwargs=None, verbose=0, spell_check=True,
                                     mpi_procs=1, workdir=None, manager=None, return_input=False):
        """
        Execute anaddb to compute the phonon band structure and the phonon DOS.
        Return contex manager that closes the files automatically.

        .. important::

            Use:

                with ddb.anaget_phbst_and_phdos_files(...) as g:
                    phbst_file, phdos_file = g[0], g[0]

            to ensure the netcdf files are closed instead of:

                phbst_file, phdos_file = ddb.anaget_phbst_and_phdos_files(...)

        Args:
            nqsmall: Defines the homogeneous q-mesh used for the DOS. Gives the number of divisions
                used to sample the smallest lattice vector. If 0, DOS is not computed and
                (phbst, None) is returned.
            qppa: Defines the homogeneous q-mesh used for the DOS in units of q-points per reciproval atom.
                Overrides nqsmall.
            ndivsm: Number of division used for the smallest segment of the q-path.
            line_density: Defines the a density of k-points per reciprocal atom to plot the phonon dispersion.
                Overrides ndivsm.
            asr, chneut, dipdip: Anaddb input variable. See official documentation.
            dos_method: Technique for DOS computation in  Possible choices: "tetra", "gaussian" or "gaussian:0.001 eV".
                In the later case, the value 0.001 eV is used as gaussian broadening.
            lo_to_splitting: Allowed values are [True, False, "automatic"]. Defaults to "automatic"
                If True the LO-TO splitting will be calculated and the non_anal_directions
                and the non_anal_phfreqs attributes will be addeded to the phonon band structure.
                "automatic" activates LO-TO if the DDB file contains the dielectric tensor and Born effective charges.
            ngqpt: Number of divisions for the q-mesh in the DDB file. Auto-detected if None (default).
            qptbounds: Boundaries of the path. If None, the path is generated from an internal database
                depending on the input structure.
            anaddb_kwargs: additional kwargs for anaddb.
            verbose: verbosity level. Set it to a value > 0 to get more information.
            mpi_procs: Number of MPI processes to use.
            workdir: Working directory. If None, a temporary directory is created.
            manager: |TaskManager| object. If None, the object is initialized from the configuration file.
            return_input: True if |AnaddbInput| object should be attached to the Context manager.

        Returns: Context manager with two files:
            |PhbstFile| with the phonon band structure.
            |PhdosFile| with the the phonon DOS.
        """
        if ngqpt is None: ngqpt = self.guessed_ngqpt

        if lo_to_splitting == "automatic":
            lo_to_splitting = self.has_lo_to_data() and dipdip != 0

        if lo_to_splitting and not self.has_lo_to_data():
            cprint("lo_to_splitting is True but Eps_inf and Becs are not available in DDB: %s" % self.filepath, "yellow")

        inp = AnaddbInput.phbands_and_dos(
            self.structure, ngqpt=ngqpt, ndivsm=ndivsm, line_density=line_density,
            nqsmall=nqsmall, qppa=qppa, q1shft=(0, 0, 0), qptbounds=qptbounds,
            asr=asr, chneut=chneut, dipdip=dipdip, dos_method=dos_method, lo_to_splitting=lo_to_splitting,
            anaddb_kwargs=anaddb_kwargs, spell_check=spell_check)

        task = self._run_anaddb_task(inp, mpi_procs, workdir, manager, verbose)

        # Use ExitStackWithFiles so that caller can use with contex manager.
        exit_stack = ExitStackWithFiles()

        # Open file and add metadata to phbands from DDB
        # TODO: in principle phbands.add_params?
        phbst_file = task.open_phbst()
        exit_stack.enter_context(phbst_file)

        self._add_params(phbst_file.phbands)
        if lo_to_splitting:
            anaddbnc_path = task.outpath_from_ext("anaddb.nc")
            phbst_file.phbands.read_non_anal_from_file(anaddbnc_path)

        phdos_file = None
        if inp["prtdos"] != 0:
            phdos_file = task.open_phdos()
            #self._add_params(phdos_file.phdos)

        exit_stack.enter_context(phdos_file)
        if return_input: exit_stack.input = inp

        return exit_stack

    def get_coarse(self, ngqpt_coarse, filepath=None):
        """
        Get a version of this file on a coarse mesh

        Args:
            ngqpt_coarse: list of ngqpt indexes that must be a sub-mesh of the original ngqpt
            filepath: Filename for coarse DDB. If None, temporary filename is used.

        Return: |DdbFile| on coarse mesh.
        """
        # Check if ngqpt is a sub-mesh of ngqpt
        ngqpt_fine = self.guessed_ngqpt
        if any([a % b for a, b in zip(ngqpt_fine, ngqpt_coarse)]):
            raise ValueError('Coarse q-mesh is not a sub-mesh of the current q-mesh')

        # Get the points in the fine mesh
        fine_qpoints = [q.frac_coords for q in self.qpoints]

        # Generate the points of the coarse mesh
        map_fine_to_coarse = []
        nx,ny,nz = ngqpt_coarse
        for i,j,k in itertools.product(range(-int(nx/2), int(nx/2) + 1),
                                       range(-int(ny/2), int(ny/2) + 1),
                                       range(-int(nz/2), int(nz/2) + 1)):
            coarse_qpt = np.array([i, j, k]) / np.array(ngqpt_coarse)
            for n,fine_qpt in enumerate(fine_qpoints):
                if np.allclose(coarse_qpt, fine_qpt):
                    map_fine_to_coarse.append(n)

        # Write the file with a subset of q-points
        if filepath is None:
            _, filepath = tempfile.mkstemp(suffix="_DDB", text=True)

        self.write(filepath, filter_blocks=map_fine_to_coarse)
        return self.__class__(filepath)

    def anacompare_asr(self, asr_list=(0, 2), chneut_list=(1,), dipdip=1, lo_to_splitting="automatic",
                       nqsmall=10, ndivsm=20, dos_method="tetra", ngqpt=None,
                       verbose=0, mpi_procs=1):
        """
        Invoke anaddb to compute the phonon band structure and the phonon DOS with different
        values of the ``asr`` input variable (acoustic sum rule treatment).
        Build and return |PhononBandsPlotter| object.

        Args:
            asr_list: List of ``asr`` values to test.
            chneut_list: List of ``chneut`` values to test (used by anaddb only if dipdip == 1).
            dipdip: 1 to activate treatment of dipole-dipole interaction (requires BECS and dielectric tensor).
            lo_to_splitting: Allowed values are [True, False, "automatic"]. Defaults to "automatic"
                If True the LO-TO splitting will be calculated if qpoint == Gamma and the non_anal_directions
                non_anal_phfreqs attributes will be addeded to the phonon band structure.
                "automatic" activates LO-TO if the DDB file contains the dielectric tensor and Born effective charges.
            nqsmall: Defines the q-mesh for the phonon DOS in terms of
                the number of divisions to be used to sample the smallest reciprocal lattice vector.
                0 to disable DOS computation.
            ndivsm: Number of division used for the smallest segment of the q-path
            dos_method: Technique for DOS computation in  Possible choices: "tetra", "gaussian" or "gaussian:0.001 eV".
                In the later case, the value 0.001 eV is used as gaussian broadening
            ngqpt: Number of divisions for the ab-initio q-mesh in the DDB file. Auto-detected if None (default)
            verbose: Verbosity level.
            mpi_procs: Number of MPI processes used by anaddb.

        Return:
            |PhononBandsPlotter| object.

            Client code can use ``plotter.combiplot()`` or ``plotter.gridplot()`` to visualize the results.
        """
        phbands_plotter = PhononBandsPlotter()

        for asr, chneut in itertools.product(asr_list, chneut_list):
            phbst_file, phdos_file = self.anaget_phbst_and_phdos_files(
                nqsmall=nqsmall, ndivsm=ndivsm, asr=asr, chneut=chneut, dipdip=dipdip, dos_method=dos_method,
                lo_to_splitting=lo_to_splitting, ngqpt=ngqpt, qptbounds=None,
                anaddb_kwargs=None, verbose=verbose, mpi_procs=mpi_procs, workdir=None, manager=None)

            label = "asr: %d, dipdip: %d, chneut: %d" % (asr, dipdip, chneut)
            if phdos_file is not None:
                phbands_plotter.add_phbands(label, phbst_file.phbands, phdos=phdos_file.phdos)
                phdos_file.close()
            else:
                phbands_plotter.add_phbands(label, phbst_file.phbands)
            phbst_file.close()

        return phbands_plotter

    def anacompare_dipdip(self, chneut_list=(1,), asr=2, lo_to_splitting="automatic",
                          nqsmall=10, ndivsm=20, dos_method="tetra", ngqpt=None,
                          verbose=0, mpi_procs=1):
        """
        Invoke anaddb to compute the phonon band structure and the phonon DOS with different
        values of the ``dipdip`` input variable (dipole-dipole treatment).
        Build and return |PhononDosPlotter| object.

        Args:
            chneut_list: List of ``chneut`` values to test (used for dipdip == 1).
            asr_list: Variable for acoustic sum rule treatment.
            lo_to_splitting: Allowed values are [True, False, "automatic"]. Defaults to "automatic"
                If True the LO-TO splitting will be calculated if qpoint == Gamma and the non_anal_directions
                non_anal_phfreqs attributes will be addeded to the phonon band structure.
                "automatic" activates LO-TO if the DDB file contains the dielectric tensor and Born effective charges.
            nqsmall: Defines the q-mesh for the phonon DOS in terms of
                the number of divisions to be used to sample the smallest reciprocal lattice vector.
                0 to disable DOS computation.
            ndivsm: Number of division used for the smallest segment of the q-path
            dos_method: Technique for DOS computation in  Possible choices: "tetra", "gaussian" or "gaussian:0.001 eV".
                In the later case, the value 0.001 eV is used as gaussian broadening
            ngqpt: Number of divisions for the ab-initio q-mesh in the DDB file. Auto-detected if None (default)
            verbose: Verbosity level.
            mpi_procs: Number of MPI processes used by anaddb.

        Return:
            |PhononDosPlotter| object.

            Client code can use ``plotter.combiplot()`` or ``plotter.gridplot()`` to visualize the results.
        """
        phbands_plotter = PhononBandsPlotter()

        for dipdip in (0, 1):
            my_chneut_list = chneut_list if dipdip != 0 else [0]
            for chneut in my_chneut_list:
                phbst_file, phdos_file = self.anaget_phbst_and_phdos_files(
                    nqsmall=nqsmall, ndivsm=ndivsm, asr=asr, chneut=chneut, dipdip=dipdip, dos_method=dos_method,
                    lo_to_splitting=lo_to_splitting, ngqpt=ngqpt, qptbounds=None,
                    anaddb_kwargs=None, verbose=verbose, mpi_procs=mpi_procs, workdir=None, manager=None)

                label = "asr: %d, dipdip: %d, chneut: %d" % (asr, dipdip, chneut)
                if phdos_file is not None:
                    phbands_plotter.add_phbands(label, phbst_file.phbands, phdos=phdos_file.phdos)
                    phdos_file.close()
                else:
                    phbands_plotter.add_phbands(label, phbst_file.phbands)
                phbst_file.close()

        return phbands_plotter

    def anacompare_phdos(self, nqsmalls, asr=2, chneut=1, dipdip=1, dos_method="tetra", ngqpt=None,
                         verbose=0, num_cpus=1, stream=sys.stdout):
        """
        Invoke Anaddb to compute Phonon DOS with different q-meshes. The ab-initio dynamical matrix
        reported in the DDB_ file will be Fourier-interpolated on the list of q-meshes specified
        by ``nqsmalls``. Useful to perform convergence studies.

        Args:
            nqsmalls: List of integers defining the q-mesh for the DOS. Each integer gives
                the number of divisions to be used to sample the smallest reciprocal lattice vector.
            asr, chneut, dipdip: Anaddb input variable. See official documentation.
            dos_method: Technique for DOS computation in  Possible choices: "tetra", "gaussian" or "gaussian:0.001 eV".
                In the later case, the value 0.001 eV is used as gaussian broadening
            ngqpt: Number of divisions for the ab-initio q-mesh in the DDB file. Auto-detected if None (default)
            verbose: Verbosity level.
            num_cpus: Number of CPUs (threads) used to parallellize the calculation of the DOSes. Autodetected if None.
            stream: File-like object used for printing.

        Return:
            ``namedtuple`` with the following attributes::

                    phdoses: List of |PhononDos| objects
                    plotter: |PhononDosPlotter| object.
                        Client code can use ``plotter.gridplot()`` to visualize the results.
        """
        #num_cpus = get_ncpus() // 2 if num_cpus is None else num_cpus
        if num_cpus <= 0: num_cpus = 1
        num_cpus = min(num_cpus, len(nqsmalls))

        def do_work(nqsmall):
            phbst_file, phdos_file = self.anaget_phbst_and_phdos_files(
                nqsmall=nqsmall, ndivsm=1, asr=asr, chneut=chneut, dipdip=dipdip, dos_method=dos_method, ngqpt=ngqpt)
            phdos = phdos_file.phdos
            phbst_file.close()
            phdos_file.close()
            return phdos

        if num_cpus == 1:
            # Sequential version
            phdoses = [do_work(nqs) for nqs in nqsmalls]

        else:
            # Threads
            if verbose:
                print("Computing %d phonon DOS with %d threads" % (len(nqsmalls), num_cpus))
            phdoses = [None] * len(nqsmalls)

            def worker():
                while True:
                    nqsm, phdos_index = q.get()
                    phdos = do_work(nqsm)
                    phdoses[phdos_index] = phdos
                    q.task_done()

            from threading import Thread
            from queue import Queue

            q = Queue()
            for i in range(num_cpus):
                t = Thread(target=worker)
                t.daemon = True
                t.start()

            for i, nqsmall in enumerate(nqsmalls):
                q.put((nqsmall, i))

            # block until all tasks are done
            q.join()

        # Compute relative difference wrt last phonon DOS. Be careful because the DOSes may be defined
        # on different frequency meshes ==> spline on the mesh of the last DOS.
        last_mesh, converged = phdoses[-1].mesh, False
        for i, phdos in enumerate(phdoses[:-1]):
            splined_dos = phdos.spline_on_mesh(last_mesh)
            abs_diff = (splined_dos - phdoses[-1]).abs()
            if verbose:
                print(" Delta(Phdos[%d] - Phdos[%d]) / Phdos[%d]: %f" %
                    (i, len(phdoses)-1, len(phdoses)-1, abs_diff.integral().values[-1]), file=stream)

        # Fill the plotter.
        plotter = PhononDosPlotter()
        for nqsmall, phdos in zip(nqsmalls, phdoses):
            plotter.add_phdos(label="nqsmall %d" % nqsmall, phdos=phdos)

        return dict2namedtuple(phdoses=phdoses, plotter=plotter)

    def anacompare_rifcsph(self, rifcsph_list, asr=2, chneut=1, dipdip=1, lo_to_splitting="automatic",
                           ndivsm=20, ngqpt=None, verbose=0, mpi_procs=1):
        """
        Invoke anaddb to compute the phonon band structure and the phonon DOS with different
        values of the ``asr`` input variable (acoustic sum rule treatment).
        Build and return |PhononBandsPlotter| object.

        Args:
            rifcsph_list: List of rifcsph to analyze.
            asr, chneut, dipdip: Anaddb input variable. See official documentation.
            dipdip: 1 to activate treatment of dipole-dipole interaction (requires BECS and dielectric tensor).
            lo_to_splitting: Allowed values are [True, False, "automatic"]. Defaults to "automatic"
                If True the LO-TO splitting will be calculated if qpoint == Gamma and the non_anal_directions
                non_anal_phfreqs attributes will be addeded to the phonon band structure.
                "automatic" activates LO-TO if the DDB file contains the dielectric tensor and Born effective charges.
            ndivsm: Number of division used for the smallest segment of the q-path
            ngqpt: Number of divisions for the ab-initio q-mesh in the DDB file. Auto-detected if None (default)
            verbose: Verbosity level.
            mpi_procs: Number of MPI processes used by anaddb.

        Return:
            |PhononBandsPlotter| object.

            Client code can use ``plotter.combiplot()`` or ``plotter.gridplot()`` to visualize the results.
        """
        phbands_plotter = PhononBandsPlotter()

        for rifcsph in rifcsph_list:
            phbst_file, _ = self.anaget_phbst_and_phdos_files(
                nqsmall=0, ndivsm=ndivsm, asr=asr, chneut=chneut, dipdip=dipdip, dos_method="tetra",
                lo_to_splitting=lo_to_splitting, ngqpt=ngqpt, qptbounds=None,
                anaddb_kwargs={"rifcsph": rifcsph},
                verbose=verbose, mpi_procs=mpi_procs, workdir=None, manager=None)

            label = "rifcsph: %f" % rifcsph
            phbands_plotter.add_phbands(label, phbst_file.phbands)
            phbst_file.close()

        return phbands_plotter

    def anaget_epsinf_and_becs(self, chneut=1, mpi_procs=1, workdir=None, manager=None, verbose=0):
        """
        Call anaddb to compute the macroscopic electronic dielectric tensor (e_inf)
        and the Born effective charges in Cartesian coordinates.

        Args:
            chneut: Anaddb input variable. See official documentation.
            manager: |TaskManager| object. If None, the object is initialized from the configuration file
            mpi_procs: Number of MPI processes to use.
            verbose: verbosity level. Set it to a value > 0 to get more information

        Return: ``namedtuple`` with the following attributes::
            epsinf: |DielectricTensor| object.
            becs: Becs objects.
        """
        if not self.has_lo_to_data():
            cprint("Dielectric tensor and Becs are not available in DDB: %s" % self.filepath, "yellow")

        inp = AnaddbInput(self.structure, anaddb_kwargs={"chneut": chneut})

        task = self._run_anaddb_task(inp, mpi_procs, workdir, manager, verbose)
        anaddbnc_path = task.outpath_from_ext("anaddb.nc")

        # Read data from the netcdf output file produced by anaddb.
        with ETSF_Reader(anaddbnc_path) as r:
            epsinf = DielectricTensor(r.read_value("emacro_cart").T.copy())
            structure = r.read_structure()
            becs = Becs(r.read_value("becs_cart"), structure, chneut=inp["chneut"], order="f")
            return dict2namedtuple(epsinf=epsinf, becs=becs)

    @deprecated(message="anaget_emacro_and_becs is deprecated and will be removed in abipy 0.8, use anaget_epsinf_and_becs")
    def anaget_emacro_and_becs(self, **kwargs):
        r = self.anaget_epsinf_and_becs(**kwargs)
        return r.epsinf, r.becs

    def anaget_ifc(self, ifcout=None, asr=2, chneut=1, dipdip=1, ngqpt=None,
                   mpi_procs=1, workdir=None, manager=None, verbose=0, anaddb_kwargs=None):
        """
        Execute anaddb to compute the interatomic forces.

        Args:
            ifcout: Number of neighbouring atoms for which the ifc's will be output. If None all the atoms in the big box.
            asr, chneut, dipdip: Anaddb input variable. See official documentation.
            ngqpt: Number of divisions for the q-mesh in the DDB file. Auto-detected if None (default)
            mpi_procs: Number of MPI processes to use.
            workdir: Working directory. If None, a temporary directory is created.
            manager: |TaskManager| object. If None, the object is initialized from the configuration file
            verbose: verbosity level. Set it to a value > 0 to get more information
            anaddb_kwargs: additional kwargs for anaddb

        Returns:
            :class:`InteratomicForceConstants` with the calculated ifc.
        """
        if ngqpt is None: ngqpt = self.guessed_ngqpt

        inp = AnaddbInput.ifc(self.structure, ngqpt=ngqpt, ifcout=ifcout, q1shft=(0, 0, 0), asr=asr, chneut=chneut,
                              dipdip=dipdip, anaddb_kwargs=anaddb_kwargs)

        task = self._run_anaddb_task(inp, mpi_procs, workdir, manager, verbose)

        anaddbnc_path = task.outpath_from_ext("anaddb.nc")
        return InteratomicForceConstants.from_file(anaddbnc_path)

    def anaget_phonopy_ifc(self, ngqpt=None, supercell_matrix=None, asr=0, chneut=0, dipdip=0,
                           manager=None, workdir=None, mpi_procs=1, symmetrize_tensors=False,
                           output_dir_path=None, prefix_outfiles="", symprec=1e-5, set_masses=False,
                           verbose=0):
        """
        Runs anaddb to get the interatomic force constants(IFC), born effective charges(BEC) and dielectric
        tensor obtained and converts them to the phonopy format. Optionally writes the
        standard phonopy files to a selected directory: FORCE_CONSTANTS, BORN (if BECs are available)
        POSCAR of the unit cell, POSCAR of the supercell.

        Args:
            ngqpt: the ngqpt used to generate the anaddbnc. Will be used to determine the (diagonal)
                supercell matrix in phonopy. A smaller value can be used, but some information will
                be lost and inconsistencies in the convertion may occour.
            supercell_matrix: the supercell matrix used for phonopy. if None it will be set to
                a diagonal matrix with ngqpt on the diagonal. This should provide the best agreement between
                the anaddb and phonopy results.
            asr, chneut, dipdip: Anaddb input variable. See official documentation.
            manager: |TaskManager| object. If None, the object is initialized from the configuration file
            workdir: Working directory. If None, a temporary directory is created.
            mpi_procs: Number of MPI processes to use.
            symmetrize_tensors: if True the tensors will be symmetrized in the Phonopy object and
                in the output files. This will apply to IFC, BEC and dielectric tensor.
            output_dir_path: a path to a directory where the phonopy files will be created
            prefix_outfiles: a string that will be added as a prefix to the name of the written files
            symprec: distance tolerance in Cartesian coordinates to find crystal symmetry in phonopy.
                It might be that the value should be tuned so that it leads to the the same symmetries
                as in the abinit calculation.
            set_masses: if True the atomic masses used by abinit will be added to the PhonopyAtoms
                and will be present in the returned Phonopy object. This should improve compatbility
                among abinit and phonopy results if frequencies needs to be calculated.
            verbose: verbosity level. Set it to a value > 0 to get more information

        Returns:
            An instance of a Phonopy object that contains the IFC, BEC and dieletric tensor data.
        """

        if ngqpt is None: ngqpt = self.guessed_ngqpt
        if supercell_matrix is None:
            supercell_matrix = np.eye(3) * ngqpt

        inp = AnaddbInput.ifc(self.structure, ngqpt=ngqpt, ifcout=None, q1shft=(0, 0, 0), asr=asr,
                              chneut=chneut, dipdip=dipdip)

        task = self._run_anaddb_task(inp, mpi_procs, workdir, manager, verbose=verbose)

        from abipy.dfpt.anaddbnc import AnaddbNcFile
        from abipy.dfpt.converters import abinit_to_phonopy
        anaddbnc = AnaddbNcFile(os.path.join(task.workdir, 'anaddb.nc'))
        phon = abinit_to_phonopy(anaddbnc=anaddbnc, supercell_matrix=supercell_matrix,
                                 symmetrize_tensors=symmetrize_tensors, output_dir_path=output_dir_path,
                                 prefix_outfiles=prefix_outfiles, symprec=symprec, set_masses=set_masses)

        return phon

    def anaget_interpolated_ddb(self, qpt_list, asr=2, chneut=1, dipdip=1, ngqpt=None, workdir=None,
                                manager=None, mpi_procs=1, verbose=0, anaddb_kwargs=None):
        """
        Runs anaddb to generate an interpolated ddb on list of qpt.

        Args:
            qpt_list: list of fractional coordinates of qpoints where the ddb should be interpolated.
            asr, chneut, dipdip: Anaddb input variable. See official documentation.
            ngqpt: Number of divisions for the q-mesh in the DDB file. Auto-detected if None (default).
            workdir: Working directory. If None, a temporary directory is created.
            mpi_procs: Number of MPI processes to use.
            manager: |TaskManager| object. If None, the object is initialized from the configuration file
            verbose: verbosity level. Set it to a value > 0 to get more information.
            anaddb_kwargs: additional kwargs for anaddb.

        """

        if ngqpt is None: ngqpt = self.guessed_ngqpt

        inp = AnaddbInput(self.structure, anaddb_kwargs=anaddb_kwargs)

        q1shft = [[0, 0, 0]]
        inp.set_vars(
            ifcflag=1,
            ngqpt=np.array(ngqpt),
            q1shft=q1shft,
            nqshft=len(q1shft),
            asr=asr,
            chneut=chneut,
            dipdip=dipdip,
            prtddb=1
        )
        inp['qph1l'] = [list(q) + [1] for q in qpt_list]
        inp['nph1l'] = len(qpt_list)

        task = self._run_anaddb_task(inp, mpi_procs, workdir, manager, verbose=verbose)

        return self.__class__(os.path.join(task.workdir, "run.abo_DDB"))

    def anaget_dielectric_tensor_generator(self, asr=2, chneut=1, dipdip=1, workdir=None, mpi_procs=1,
                                           manager=None, verbose=0, anaddb_kwargs=None, return_input=False):
        """
        Execute anaddb to extract the quantities necessary to create a |DielectricTensorGenerator|.
        Requires phonon perturbations at Gamma and static electric field perturbations.

        Args:
            asr, chneut, dipdip: Anaddb input variable. See official documentation.
            workdir: Working directory. If None, a temporary directory is created.
            mpi_procs: Number of MPI processes to use.
            manager: |TaskManager| object. If None, the object is initialized from the configuration file
            verbose: verbosity level. Set it to a value > 0 to get more information
            anaddb_kwargs: additional kwargs for anaddb
            return_input: True if |AnaddbInput| object should be returned as 2nd argument

        Return: |DielectricTensorGenerator| object.
        """
        # Check if gamma is in the DDB.
        try:
            self.qindex((0, 0, 0))
        except Exception:
            raise ValueError("Gamma point not in %s.\nddb.qpoints:\n%s" % (self.filepath, self.qpoints))

        inp = AnaddbInput.modes_at_qpoint(self.structure, (0, 0, 0), asr=asr, chneut=chneut, dipdip=dipdip,
                                          lo_to_splitting=False, anaddb_kwargs=anaddb_kwargs)

        if anaddb_kwargs is None or 'dieflag' not in anaddb_kwargs:
            inp['dieflag'] = 1

        task = self._run_anaddb_task(inp, mpi_procs, workdir, manager, verbose)

        phbstnc_path = task.outpath_from_ext("PHBST.nc")
        anaddbnc_path = task.outpath_from_ext("anaddb.nc")

        gen = DielectricTensorGenerator.from_files(phbstnc_path, anaddbnc_path)

        return gen if not return_input else (gen, inp)

    def anaget_elastic(self, relaxed_ion="automatic", piezo="automatic",
                       dde=False, stress_correction=False, asr=2, chneut=1,
                       mpi_procs=1, workdir=None, manager=None, verbose=0, retpath=False):
        """
        Call anaddb to compute elastic and piezoelectric tensors. Require DDB with strain terms.

        By default, this method sets the anaddb input variables automatically
        by looking at the 2nd-order derivatives available in the DDB file.
        This behaviour can be changed by setting explicitly the value of:
        `relaxed_ion` and `piezo`.

        Args:
            relaxed_ion: Activate computation of relaxed-ion tensors.
                Allowed values are [True, False, "automatic"]. Defaults to "automatic".
                In "automatic" mode, relaxed-ion tensors are automatically computed if
                internal strain terms and phonons at Gamma are present in the DDB.
            piezo: Activate computation of piezoelectric tensors.
                Allowed values are [True, False, "automatic"]. Defaults to "automatic".
                In "automatic" mode, piezoelectric tensors are automatically computed if
                piezoelectric terms are present in the DDB.
                NB: relaxed-ion piezoelectric requires the activation of `relaxed_ion`.
            dde: if True, dielectric tensors will be calculated.
            stress_correction: Calculate the relaxed ion elastic tensors, considering
                the stress left inside cell. The DDB must contain the stress tensor.
            asr: Anaddb input variable. See official documentation.
            chneut: Anaddb input variable. See official documentation.
            mpi_procs: Number of MPI processes to use.
            workdir: Working directory. If None, a temporary directory is created.
            manager: |TaskManager| object. If None, the object is initialized from the configuration file
            verbose: verbosity level. Set it to a value > 0 to get more information
            retpath: True to return path to anaddb.nc file.

        Return:
            |ElasticData| object if ``retpath`` is None else absolute path to anaddb.nc file.
        """
        if not self.has_strain_terms(): # DOH!
            cprint("Strain perturbations are not available in DDB: %s" % self.filepath, "yellow")

        if relaxed_ion == "automatic":
            relaxed_ion = self.has_internalstrain_terms() and self.has_at_least_one_atomic_perturbation(qpt=(0, 0, 0))

        if relaxed_ion:
            if not self.has_at_least_one_atomic_perturbation(qpt=(0, 0, 0)):
                cprint("Requiring `relaxed_ion` but no atomic term available in DDB: %s" % self.filepath, "yellow")
            if not self.has_internalstrain_terms():
                cprint("Requiring `internal_strain` but no internal strain term in DDB: %s" % self.filepath, "yellow")

        if piezo == "automatic":
            piezo = self.has_piezoelectric_terms()

        if piezo and not self.has_piezoelectric_terms():
            cprint("Requiring `piezo` but no piezoelectric term available in DDB: %s" % self.filepath, "yellow")

        # FIXME This is problematic so don't use automatic as default
        #select = "all"
        select = "at_least_one_diagoterm"
        if dde == "automatic":
            dde = self.has_epsinf_terms(select=select)

        if dde and not self.has_epsinf_terms(select=select):
            cprint("Requiring `dde` but dielectric tensor not available in DDB: %s" % self.filepath, "yellow")

        if stress_correction == "automatic":
            stress_correction = self.cart_stress_tensor is not None

        if stress_correction and self.cart_stress_tensor is None:
            cprint("Requiring `stress_correction` but stress not available in DDB: %s" % self.filepath, "yellow")

        inp = AnaddbInput.dfpt(self.structure, strain=True, relaxed_ion=relaxed_ion,
                               dde=dde, piezo=piezo, stress_correction=stress_correction, dte=False,
                               asr=asr, chneut=chneut)

        task = self._run_anaddb_task(inp, mpi_procs, workdir, manager, verbose)

        # Read data from the netcdf output file produced by anaddb.
        anaddbnc_path = task.outpath_from_ext("anaddb.nc")
        return ElasticData.from_file(anaddbnc_path) if not retpath else anaddbnc_path

    def anaget_raman(self, asr=2, chneut=1, ramansr=1, alphon=1, workdir=None, mpi_procs=1,
                     manager=None, verbose=0, directions=None, anaddb_kwargs=None):
        """
        Execute anaddb to compute the Raman spectrum

        Args:
            qpoint: Reduced coordinates of the qpoint where phonon modes are computed.
            asr, chneut, ramansr, alphon: Anaddb input variable. See official documentation.
            workdir: Working directory. If None, a temporary directory is created.
            mpi_procs: Number of MPI processes to use.
            manager: |TaskManager| object. If None, the object is initialized from the configuration file
            verbose: verbosity level. Set it to a value > 0 to get more information.
            directions: list of 3D directions along which the non analytical contribution will be calculated.
                If None the three cartesian direction will be used.
            anaddb_kwargs: additional kwargs for anaddb.

        Return: |Raman| object.
        """
        inp = AnaddbInput.dfpt(self.structure, raman=True, asr=asr, chneut=chneut, ramansr=ramansr,
                               alphon=alphon, directions=directions, anaddb_kwargs=anaddb_kwargs)

        task = self._run_anaddb_task(inp, mpi_procs, workdir, manager, verbose)

        # Read data from the netcdf output file produced by anaddb.
        anaddbnc_path = task.outpath_from_ext("anaddb.nc")
        return Raman.from_file(anaddbnc_path)

    def _run_anaddb_task(self, anaddb_input, mpi_procs, workdir, manager, verbose):
        """
        Execute an |AnaddbInput| via the shell. Return |AnaddbTask|.
        """
        task = AnaddbTask.temp_shell_task(anaddb_input, ddb_node=self.filepath,
                mpi_procs=mpi_procs, workdir=workdir, manager=manager)

        if verbose:
            print("ANADDB INPUT:\n", anaddb_input)
            print("workdir:", task.workdir)

        # Run the task here.
        task.start_and_wait(autoparal=False)

        report = task.get_event_report()
        if not report.run_completed:
            raise self.AnaddbError(task=task, report=report)

        return task

    def write(self, filepath, filter_blocks=None):
        """
        Writes the DDB file in filepath. Requires the blocks data.
        Only the information stored in self.header.lines and in self.blocks will be used to produce the file
        """
        lines = list(self.header.lines)

        if filter_blocks is None:
            blocks = self.blocks
        else:
            blocks = [self.blocks[i] for i in filter_blocks]

        lines.append(" **** Database of total energy derivatives ****")
        lines.append(" Number of data blocks={0:5}".format(len(blocks)))
        lines.append(" ")

        for b in blocks:
            lines.extend(b["data"])
            lines.append(" ")

        lines.append(" List of bloks and their characteristics")
        lines.append(" ")

        for b in blocks:
            lines.extend(b["data"][:2])
            lines.append(" ")

        with open(filepath, "wt") as f:
            f.write("\n".join(lines))

    def get_block_for_qpoint(self, qpt):
        """
        Extracts the block data for the selected qpoint.
        Returns a list of lines containing the block information
        """
        if hasattr(qpt, "frac_coords"): qpt = qpt.frac_coords

        for b in self.blocks:
            if b['qpt'] is not None and np.allclose(b['qpt'], qpt):
                return b["data"]

    def replace_block_for_qpoint(self, qpt, data):
        """
        Change the block data for the selected qpoint. Object is modified in-place.
        Data should be a list of strings representing the whole data block.
        Note that the DDB file should be written and reopened in order to call methods that run anaddb.

        Return:
            True if qpt has been found and data has been replaced.
        """
        if hasattr(qpt, "frac_coords"): qpt = qpt.frac_coords

        for b in self.blocks:
            if b['qpt'] is not None and np.allclose(b['qpt'], qpt):
                b["data"] = data
                return True

        return False

    def insert_block(self, data, replace=True):
        """
        Inserts a block in the list. Can replace a block if already present.

        Args:
            data: a dictionary with keys "dord" (the order of the perturbation),
                "qpt" (the fractional coordinates of the qpoint if dord=2),
                "qpt3" (the fractional coordinates of the qpoints if dord=3),
                "data" (the lines of the block of data).
            replace: if True and an equivalent block is already present it will be replaced,
                otherwise the block will not be inserted.

        Returns:
            bool: True if the block was inserted.
        """
        dord = data["dord"]
        for i, b in enumerate(self.blocks):
            if dord == b["dord"] and \
                    (dord in (0, 1) or
                    (dord == 2 and np.allclose(b['qpt'], data["qpt"])) or
                    (dord == 3 and np.allclose(b['qpt3'], data["qpt3"]))):
                if replace:
                    self.blocks[i] = data
                    return True
                else:
                    return False

        self.blocks.append(data)
        return True

    def remove_block(self, dord, qpt=None, qpt3=None):
        """
        Removes one block from the list of blocks in the ddb
        Args:
            dord: the order of the perturbation (from 0 to 3).
            qpt: the fractional coordinates of the q point of the block to be
                removed. Should be present if dord=2.
            qpt3: a 3x3 matrix with the coordinates for the third order perturbations.
                Should be present in dord=3.

        Returns:
            bool: True if a matching block was found and removed.
        """
        if dord == 2 and qpt is None:
            raise ValueError("if dord==2 the qpt should be set")
        if dord == 3 and qpt3 is None:
            raise ValueError("if dord==3 the qpt3 should be set")

        for i, b in enumerate(self.blocks):
            if dord == b["dord"] and \
                    (dord in (0, 1) or
                    (dord == 2 and np.allclose(b['qpt'], qpt)) or
                    (dord == 3 and np.allclose(b['qpt3'], qpt3))):
                self.blocks.pop(i)
                return True

        return False

    def get_2nd_ord_dict(self):
        """
        Generates an ordered dictionary with the second order derivative of the form
        {qpt: {(idir1, ipert1, idir2, ipert2): complex value}}.

        Returns:
            OrderedDict: a dictionary with all the elements of a dynamical matrix
        """
        dynmat = self.computed_dynmat
        d = OrderedDict()

        for q, dm in dynmat.items():
            dd = {}
            for index, row in dm.iterrows():
                dd[index] = row["cvalue"]
            d[q] = dd

        return d

    def set_2nd_ord_data(self, data, replace=True):
        """
        Insert the blocks corresponding to the data provided for the second
        order perturbations.

        Args:
            data: a dict of the form {qpt: {(idir1, ipert1, idir2, ipert2): complex value}}.
            replace: if True and an equivalent block is already present it will be replaced,
                otherwise the block will not be inserted.
        """
        for q, d in data.items():
            if isinstance(q, Kpoint):
                q = q.frac_coords
            lines = get_2nd_ord_block_string(q, d)
            block_data = {"qpt": q, "qpt3": None, "dord": 2, "data": lines}

            self.insert_block(block_data, replace=replace)

    def get_panel(self):
        """Build panel with widgets to interact with the |DdbFile| either in a notebook or in panel app."""
        from abipy.panels.ddb import DdbFilePanel
        return DdbFilePanel(self).get_panel()

    def write_notebook(self, nbpath=None):
        """
        Write an jupyter_ notebook to nbpath. If ``nbpath`` is None, a temporay file in the current
        working directory is created. Return path to the notebook.
        """
        nbformat, nbv, nb = self.get_nbformat_nbv_nb(title=None)

        nb.cells.extend([
            nbv.new_code_cell("ddb = abilab.abiopen('%s')" % self.filepath),
            nbv.new_code_cell("units = 'eV'\nprint(ddb)"),
            nbv.new_code_cell("# display(ddb.header)"),
            nbv.new_markdown_cell("## Invoke `anaddb` to compute bands and dos"),
            nbv.new_code_cell("""\
bstfile, phdosfile =  ddb.anaget_phbst_and_phdos_files(nqsmall=10, ndivsm=20,
    asr=2, chneut=1, dipdip=0, lo_to_splitting="automatic",
    dos_method="tetra", ngqpt=None, qptbounds=None, verbose=0, anaddb_kwargs=None)

phbands, phdos = bstfile.phbands, phdosfile.phdos"""),
            nbv.new_markdown_cell("## q-point path"),
            nbv.new_code_cell("phbands.qpoints.plot();"),
            nbv.new_markdown_cell("## Phonon bands with DOS"),
            nbv.new_code_cell("phbands.plot_with_phdos(phdos, units=units);"),
            nbv.new_markdown_cell("## Phonon fatbands with DOS"),
            nbv.new_code_cell("phbands.plot_fatbands(phdos_file=phdosfile, units=units);"),
            nbv.new_markdown_cell("## Distribution of phonon frequencies wrt mode index"),
            nbv.new_code_cell("phbands.boxplot(units=units);"),
            nbv.new_markdown_cell("## Phonon band structure with different color for each line"),
            nbv.new_code_cell("phbands.plot_colored_matched(units=units);"),
            nbv.new_markdown_cell("## Type-projected phonon DOS."),
            nbv.new_code_cell("phdosfile.plot_pjdos_type(units=units);"),
            nbv.new_markdown_cell("## Type-projected phonon DOS decomposed along the three reduced directions"),
            nbv.new_code_cell("phdosfile.plot_pjdos_redirs_type(units=units);"),
            nbv.new_code_cell("#phdosfile.plot_pjdos_redirs_site(units=units);"),
            nbv.new_markdown_cell("## Thermodinamic properties within the harmonic approximation"),
            nbv.new_code_cell("phdosfile.phdos.plot_harmonic_thermo(tstart=5, tstop=300);"),

            nbv.new_markdown_cell("## Macroscopic dielectric tensor and Born effective charges"),
            nbv.new_code_cell("""\
if False:
    eps_inf, becs = ddb.anaget_epsinf_and_becs()
    print(eps_inf)
    print(becs)"""),

            nbv.new_markdown_cell("## Call `anaddb` to compute phonons and DOS with/without ASR"),
            nbv.new_code_cell("""\
#asr_plotter = ddb.anacompare_asr(asr_list=(0, 2), nqsmall=0, ndivsm=10)
#asr_plotter.gridplot();
"""),

            nbv.new_markdown_cell("## Call `anaddb` to compute phonon DOS with different BZ samplings"),
            nbv.new_code_cell("""\
c = None
if False:
    c = ddb.anacompare_phdos(nqsmalls=[20, 30], asr=2, chneut=1, dipdip=1,
            dos_method="tetra", ngqpt=None, num_cpus=1)"""),

            nbv.new_code_cell("""\
if c is not None:
    c.plotter.ipw_select_plot()
    #for phdos in c.phdoses"""),

            nbv.new_markdown_cell("## Analysis of the IFCs in real-space"),
            nbv.new_code_cell("""\
ifc = None
if False:
    ifc = ddb.anaget_ifc(ifcout=None, asr=2, chneut=1, dipdip=1, ngqpt=None, verbose=0, anaddb_kwargs=None)"""),

            nbv.new_code_cell("""\
if ifc is not None:
    ifc.plot_longitudinal_ifc(atom_indices=None, atom_element=None, neighbour_element=None, min_dist=None,
                                    max_dist=None, ax=None);"""),
            nbv.new_code_cell("""\
if ifc is not None:
    ifc.plot_longitudinal_ifc_short_range(atom_indices=None, atom_element=None, neighbour_element=None);"""),
            nbv.new_code_cell("""\
if ifc is not None:
    ifc.plot_longitudinal_ifc_ewald(atom_indices=None, atom_element=None, neighbour_element=None,
                                    min_dist=None, max_dist=None, ax=None);"""),
        ])

        return self._write_nb_nbpath(nb, nbpath)


class Becs(Has_Structure, MSONable):
    """
    This object stores the Born effective charges and provides simple tools for data analysis.
    """

    @pmg_serialize
    def as_dict(self):
        """Return dictionary with JSON serialization in MSONable format."""
        return dict(becs_arr=self.values, structure=self.structure, chneut=self.chneut, order="c")

    def __init__(self, becs_arr, structure, chneut, order="c"):
        """
        Args:
            becs_arr: [3, 3, natom] array with the Born effective charges in Cartesian coordinates.
            structure: |Structure| object.
            chneut: Option used for the treatment of the Charge Neutrality.
                for the effective charges (anaddb input variable)
            order: "f" if becs_arr is in Fortran order.
        """
        assert len(becs_arr) == len(structure)
        self._structure = structure
        self.chneut = chneut

        # Values is a numpy array while zstars is a list of Tensor objects.
        self.values = np.empty((len(structure), 3, 3))
        for i, bec in enumerate(becs_arr):
            mat = becs_arr[i]
            if order.lower() == "f": mat = mat.T.copy()
            self.values[i] = mat

        self.zstars = [ZstarTensor(mat) for mat in self.values]

    @property
    def structure(self):
        """|Structure| object."""
        return self._structure

    def __repr__(self):
        return self.to_string()

    def to_string(self, verbose=0):
        """String representation."""
        lines = []; app = lines.append
        app("Born effective charges in Cartesian coordinates (Voigt notation)")
        app(self.get_voigt_dataframe().to_string())
        app("")

        if verbose:
            app("Born effective charges (full tensor)")
            for site, bec in zip(self.structure, self.values):
                app("Z* at site: %s" % repr(site))
                app(str(bec))
                app("")

        # Add info on the bec sum rule.
        app("Born effective charge neutrality sum-rule with chneut: %d\n" % self.chneut)
        app(str(self.sumrule))

        return "\n".join(lines)

    @property
    def sumrule(self):
        """[3, 3] matrix with Born effective charge neutrality sum-rule."""
        return self.values.sum(axis=0)

    def _repr_html_(self):
        """Integration with jupyter notebooks."""
        return self.get_voigt_dataframe()._repr_html_()

    def get_voigt_dataframe(self, view="inequivalent", tol=1e-3, select_symbols=None, decimals=5, verbose=0):
        """
        Return |pandas-DataFrame| with Voigt indices as columns and natom rows.

        Args:
            view: "inequivalent" to show only inequivalent atoms. "all" for all sites.
            tol: Entries are set to zero below this value
            select_symbols: String or list of strings with chemical symbols.
                Used to select only atoms of this type.
            decimals: Number of decimal places to round to.
                If decimals is negative, it specifies the number of positions to the left of the decimal point.
            verbose: Verbosity level.
        """
        aview = self._get_atomview(view, select_symbols=select_symbols, verbose=verbose)

        columns = ["xx", "yy", "zz", "yz", "xz", "xy"]
        rows = []
        for (iatom, wlabel) in zip(aview.iatom_list, aview.wyck_labels):
            site = self.structure[iatom]
            zstar = self.zstars[iatom]
            d = OrderedDict()
            d["element"] = site.specie.symbol
            d["site_index"] = iatom
            d["frac_coords"] = np.round(site.frac_coords, decimals=decimals)
            d["cart_coords"] = np.round(site.coords, decimals=decimals)
            d["wyckoff"] = wlabel
            zstar = zstar.zeroed(tol=tol)
            for k, v in zip(columns, zstar.voigt):
                d[k] = v
            if verbose:
                d["determinant"] = np.linalg.det(zstar)
                d["iso"] = zstar.trace() / 3
            rows.append(d)

        return pd.DataFrame(rows, columns=list(rows[0].keys()) if rows else None)

    def check_site_symmetries(self, verbose=0):
        """
        Check site symmetries of the Born effective charges. Print output to terminal.
        Return: max_err
        """
        return self.structure.site_symmetries.check_site_symmetries(self.values, verbose=verbose)


class DielectricTensorGenerator(Has_Structure):
    """
    Object used to generate frequency dependent dielectric tensors as obtained
    from DFPT calculations. The values are calculated on the fly
    based on the phonon frequencies at gamma and oscillator strengths.
    The first three frequencies would be considered as acoustic modes and
    ignored in the calculation. No checks would be performed.

    See the definitions Eq.(53-54) in :cite:`Gonze1997` PRB55, 10355 (1997).
    """

    @classmethod
    def from_files(cls, phbst_filepath, anaddbnc_filepath):
        """
        Generates the object from the files that contain the phonon frequencies, oscillator strength and
        static dielectric tensor, i.e. the PHBST.nc and anaddb.nc netcdf files, respectively.
        """
        with ETSF_Reader(phbst_filepath) as reader:
            qpts = reader.read_value("qpoints")
            full_phfreqs = reader.read_value("phfreqs")

        for i, q in enumerate(qpts):
            if np.array_equal(q, [0, 0, 0]):
                phfreqs = full_phfreqs[i].copy()
                break
        else:
            raise ValueError('The PHBST does not contain frequencies at gamma')

        with ETSF_Reader(anaddbnc_filepath) as reader:
            epsinf = DielectricTensor(reader.read_value("emacro_cart").T.copy())
            eps0 = DielectricTensor(reader.read_value("emacro_cart_rlx").T.copy())
            try:
                oscillator_strength = reader.read_value("oscillator_strength", cmode="c")
                oscillator_strength = oscillator_strength.transpose((0, 2, 1)).copy()
            except Exception as exc:
                import traceback
                msg = traceback.format_exc()
                msg += ("Error while trying to read from file.\n"
                        "Verify that dieflag == 1, 3 or 4 in anaddb\n")
                raise ValueError(msg)

            structure = reader.read_structure()

        return cls(phfreqs, oscillator_strength, eps0, epsinf, structure)

    @classmethod
    def from_objects(cls, phbands, anaddbnc):
        """
        Generates the object from the objects |PhononBands| object and AnaddbNcFile
        """
        gamma_index = phbands.qindex([0, 0, 0])

        phfreqs = phbands.phfreqs[gamma_index]

        epsinf = anaddbnc.epsinf
        eps0 = anaddbnc.eps0
        oscillator_strength = anaddbnc.oscillator_strength
        if epsinf is None or eps0 is None or oscillator_strength is None:
            raise ValueError("Could not instantiate from the provided objects. "
                             "Some information is missing.")

        return cls(phfreqs, oscillator_strength, eps0, epsinf, anaddbnc.structure)

    def __init__(self, phfreqs, oscillator_strength, eps0, epsinf, structure):
        """
        Args:
             phfreqs: numpy array containing the 3 * num_atoms phonon frequencies at gamma
             oscillator_strength: complex numpy array with shape [number of phonon modes, 3, 3] in atomic units
             eps0: numpy array containing the e0 dielectric tensor without frequency dependence
             epsinf: numpy array with the electronic dielectric tensor (einf) without frequency dependence
             structure: |Structure| object.
        """
        self.phfreqs = phfreqs
        self.oscillator_strength = oscillator_strength
        self.eps0 = eps0
        self.epsinf = epsinf
        self._structure = structure

    @property
    def structure(self):
        """|Structure| object."""
        return self._structure

    def __str__(self):
        return self.to_string()

    def to_string(self, verbose=0):
        """String representation with verbosity level `verbose`."""
        lines = []
        app = lines.append
        app(self.structure.to_string(verbose=verbose, title="Structure"))
        app("")
        app(marquee("Oscillator strength", mark="="))
        tol = 1e-6
        app("Real part in Cartesian coordinates. a.u. units; 1 a.u. = 253.2638413 m3/s2. Set to zero below %.2e." % tol)
        app(self.get_oscillator_dataframe(reim="re", tol=tol).to_string())
        if verbose:
            app("")
            app("Imaginary part in a.u.; 1 a.u. = 253.2638413 m3/s2. Set to zero below %.2e." % tol)
            app(self.get_oscillator_dataframe(reim="im", tol=tol).to_string())
            app("")
            app("Trace of oscillator strength, for each phonon mode:")
            traces = [o.trace() for o in self.oscillator_strength]
            app(str(traces))
        app("")

        tol = 1e-3
        app(marquee("Dielectric Tensors", mark="="))
        app("Electronic dielectric tensor (eps_inf) in Cartesian coordinates. Set to zero below %.2e." % tol)
        app(self.epsinf.get_dataframe(tol=tol).to_string())
        app("")
        app("Zero-frequency dielectric tensor (eps_zero) in Cartesian coordinates. Set to zero below %.2e." % tol)
        app(self.eps0.get_dataframe(tol=tol).to_string())

        return "\n".join(lines)

    def get_oscillator_dataframe(self, reim="all", tol=1e-6):
        """
        Return |pandas-Dataframe| with oscillator matrix elements.

        Args:
            reim: "re" for real part, "im" for imaginary part, "all" for both.
            tol: Entries are set to zero below this value
        """
        dmap = dict(xx=(0, 0), yy=(1, 1), zz=(2, 2), yz=(1, 2), xz=(0, 2), xy=(0, 1))
        #decimals = int(abs(np.rint(np.log10(tol))))
        # 1 a.u. = 253.2638413 m3/s2.
        # TODO: Use SI?
        #fact = 253.2638413

        rows, index = [], []
        for nu in range(3 * len(self.structure)):
            d = {k: data_from_cplx_mode(reim, self.oscillator_strength[nu][t], tol=tol) for k, t in dmap.items()}
            #d = {k: np.around(v * fact, decimals=decimals) for k, v in d.items()}
            rows.append(d)
            index.append(nu)

        df = pd.DataFrame(rows, index=index, columns=list(rows[0].keys()))
        df.index.name = "mode"
        return df

    def tensor_at_frequency(self, w, gamma_ev=1e-4, units='eV'):
        """
        Returns a |DielectricTensor| object representing the dielectric tensor
        in atomic units at the specified frequency w. Eq.(53-54) in PRB55, 10355 (1997).

        Args:
            w: Frequency in eV
            gamma_ev: Phonon damping factor in eV (full width). Poles are shifted by phfreq * gamma_ev.
                Accept scalar or [nfreq] array.
            units: string specifying the units used for phonon frequencies. Possible values in
            ("eV", "meV", "Ha", "cm-1", "Thz"). Case-insensitive.
        """
        w = w / phfactor_ev2units(units)

        # Note that the acoustic modes are not included: their oscillator strength should be exactly zero
        # Also, only the real part of the oscillators is taken into account:
        # the possible imaginary parts of degenerate modes will cancel.
        if duck.is_listlike(gamma_ev):
            gammas = np.asarray(gamma_ev)
            assert len(gammas) == len(self.phfreqs)
        else:
            gammas = np.ones(len(self.phfreqs)) * float(gamma_ev)

        t = np.zeros((3, 3),dtype=complex)
        for i in range(3, len(self.phfreqs)):
            g = gammas[i] * self.phfreqs[i]
            t += self.oscillator_strength[i].real / (self.phfreqs[i]**2 - w**2 - 1j*g)

        vol = self.structure.volume / bohr_to_angstrom ** 3
        t = 4 * np.pi * t / vol / eV_to_Ha ** 2
        t += self.epsinf

        return DielectricTensor(t)

    @add_fig_kwargs
    def plot(self, w_min=0, w_max=None, gamma_ev=1e-4, num=500, component='diag', reim="reim", units='eV',
             with_phfreqs=True, ax=None, fontsize=12, **kwargs):
        """
        Plots the selected components of the dielectric tensor as a function of frequency.

        Args:
            w_min: minimum frequency in units `units`.
            w_max: maximum frequency. If None it will be set to the value of the maximum frequency + 5*gamma_ev.
            gamma_ev: Phonon damping factor in eV (full width). Poles are shifted by phfreq * gamma_ev.
                Accept scalar or [nfreq] array.
            num: number of values of the frequencies between w_min and w_max.
            component: determine which components of the tensor will be displayed. Can be a list/tuple of two
                elements, indicating the indices [i, j] of the desired component or a string among:

                * 'diag_av' to plot the average of the components on the diagonal
                * 'diag' to plot the elements on diagonal
                * 'all' to plot all the components in the upper triangle.
                * 'offdiag' to plot the off-diagonal components in the upper triangle.

            reim: a string with "re" will plot the real part, with "im" selects the imaginary part.
            units: string specifying the units used for phonon frequencies. Possible values in
                ("eV", "meV", "Ha", "cm-1", "Thz"). Case-insensitive.
            with_phfreqs: True to show phonon frequencies with dots.
            ax: |matplotlib-Axes| or None if a new figure should be created.
            fontsize: Legend and label fontsize.

        Return: |matplotlib-Figure|
        """
        if w_max is None:
            w_max = (np.max(self.phfreqs) + gamma_ev * 10) * phfactor_ev2units(units)

        wmesh = np.linspace(w_min, w_max, num, endpoint=True)
        t = np.zeros((num, 3, 3), dtype=complex)

        for i, w in enumerate(wmesh):
            t[i] = self.tensor_at_frequency(w, units=units, gamma_ev=gamma_ev)

        ax, fig, plt = get_ax_fig_plt(ax=ax)

        if 'linewidth' not in kwargs:
            kwargs['linewidth'] = 2

        ax.set_xlabel('Frequency {}'.format(phunit_tag(units)))
        ax.set_ylabel(r'$\epsilon(\omega)$')
        ax.grid(True)

        reimfs = []
        if 're' in reim: reimfs.append((np.real, "Re{%s}"))
        if 'im' in reim: reimfs.append((np.imag, "Im{%s}"))

        for reimf, reims in reimfs:
            if isinstance(component, (list, tuple)):
                label = reims % r'$\epsilon_{%d%d}$' % tuple(component)
                ax.plot(wmesh, reimf(t[:,component[0], component[1]]), label=label, **kwargs)
            elif component == 'diag':
                for i in range(3):
                    label = reims % r'$\epsilon_{%d%d}$' % (i, i)
                    ax.plot(wmesh, reimf(t[:, i, i]), label=label, **kwargs)
            elif component in ('all', "offdiag"):
                for i in range(3):
                    for j in range(3):
                        if component == "all" and i > j: continue
                        if component == "offdiag" and i >= j: continue
                        label = reims % r'$\epsilon_{%d%d}$' % (i, j)
                        ax.plot(wmesh, reimf(t[:, i, j]), label=label, **kwargs)
            elif component == 'diag_av':
                label = r'$Average\, %s\epsilon_{ii}$' % reims
                ax.plot(wmesh, np.trace(reimf(t), axis1=1, axis2=2)/3, label=label, **kwargs)
            else:
                raise ValueError('Unkwnown component {}'.format(component))

        # Add points showing phonon energies.
        if with_phfreqs:
            wvals = self.phfreqs[3:] * phfactor_ev2units(units)
            ax.scatter(wvals, np.zeros_like(wvals), s=30, marker="o", c="blue")

        ax.legend(loc="best", fontsize=fontsize, shadow=True)

        return fig

    # To maintain backward compatibility.
    plot_vs_w = plot

    @add_fig_kwargs
    def plot_all(self, **kwargs):
        """
        Plot diagonal and off-diagonal elements of the dielectric tensor as a function of frequency.
        Both real and imag part are show. Accepts all arguments of `plot` method with the exception of:
        `component` and `reim`.

        Returns: |matplotlib-Figure|
        """
        axmat, fig, plt = get_axarray_fig_plt(None, nrows=2, ncols=2,
                                              sharex=True, sharey=False, squeeze=False)
        fontsize = kwargs.pop("fontsize", 8)
        for irow in range(2):
            component = {0: "diag", 1: "offdiag"}[irow]
            for icol in range(2):
                reim = {0: "re", 1: "im"}[icol]
                self.plot(component=component, reim=reim, ax=axmat[irow, icol], fontsize=fontsize, show=False, **kwargs)

        return fig


class DdbRobot(Robot):
    """
    This robot analyzes the results contained in multiple DDB_ files.

    .. rubric:: Inheritance Diagram
    .. inheritance-diagram:: DdbRobot
    """
    EXT = "DDB"

    @classmethod
    def class_handles_filename(cls, filename):
        """Exclude DDB.nc files. Override base class."""
        return filename.endswith("_" + cls.EXT)

    @classmethod
    def from_mpid_list(cls, mpid_list, api_key=None, endpoint=None):
        """
        Build a DdbRobot from list of materials-project ids.

        Args:
            mpid_list: List of Materials Project material_ids (e.g., ["mp-1234", "mp-1245"]).
            api_key (str): A String API key for accessing the MaterialsProject REST interface.
                If None, the code will check if there is a `PMG_MAPI_KEY` in your .pmgrc.yaml.
            endpoint (str): Url of endpoint to access the MaterialsProject REST interface.
                Defaults to the standard Materials Project REST address
        """
        from abipy.core import restapi
        ddb_files = []
        with restapi.get_mprester(api_key=api_key, endpoint=endpoint) as rest:
            for mpid in list_strings(mpid_list):
                try:
                    ddb_string = rest._make_request("/materials/%s/abinit_ddb" % mpid)
                except rest.Error:
                    cprint("Cannot get DDB for mp-id: %s, ignoring error" % mpid, "yellow")
                    continue

                _, tmpfile = tempfile.mkstemp(prefix=mpid, suffix='_DDB')
                ddb_files.append(tmpfile)
                with open(tmpfile, "wt") as fh:
                    fh.write(ddb_string)

        return cls.from_files(ddb_files)

    #def get_qpoints_union(self):
    #    """
    #    Return numpy array with the q-points in reduced coordinates found in the DDB files.
    #    """
    #    qpoints = []
    #    for label, ddb in self.items():
    #        qpoints.extend(q.frac_coords for q in ddb.qpoints if q not in qpoints)

    #    return np.array(qpoints)

    #def get_qpoints_intersection(self):
    #    """Return numpy array with the q-points in reduced coordinates found in the DDB files."""
    #    qpoints = []
    #    for label, ddb in self.items():
    #        qpoints.extend(q.frac_coords for q in ddb.qpoints if q not in qpoints)
    #
    #    return np.array(qpoints)

    # DEBUGGING CODE (do not remove)
    #def find_duplicated_entries(self, std_tol=1e-5, verbose=1):
    #    """
    #    Check for duplicated entries in the list of ddb files

    #    Args:
    #        std_tol: Tolerance on standard deviation
    #        verbose: Verbosity level.

    #    Return: (retcode, results) where results maps qpt --> DataFrame with perts as index.
    #    """
    #    from pprint import pprint

    #    # Build q --> group of dataframes.
    #    from collections import defaultdict
    #    q2dfgroup = defaultdict(list)
    #    for ddb in self.abifiles:
    #        for qpt, df in ddb.computed_dynmat.items():
    #            q2dfgroup[qpt].append(df)

    #    retcode, results = 0, {}
    #    for qpt, dfgroup in q2dfgroup.items():
    #        all_indset = [set(df.index) for df in dfgroup]
    #        # Build union of all dynmat indices with this q
    #        allps = set(all_indset[0]).union(*all_indset)
    #        #allps = set(all_indset[0]).intersection(*all_indset)

    #        index, d_list = [], []
    #        for p in allps:
    #            # Find dataframes with this p
    #            found = [p in index for index in all_indset]
    #            count = found.count(True)
    #            if count == 1: continue
    #            if verbose:
    #                print("Found %s duplicated entries for p: %s" % (count, str(p)))

    #            # Compute stats for this p (complex numbers)
    #            cvalues = []
    #            for f, df in zip(found, dfgroup):
    #                if not f: continue
    #                c = df["cvalue"].loc[[p]]
    #                cvalues.append(c)

    #            cvalues = np.array(cvalues)
    #            norms = np.abs(cvalues)
    #            d = dict(mean=cvalues.mean(), std=cvalues.std(),
    #                     min_norm=norms.min(), max_norm=norms.max(), count=count)

    #            # Print warning if large deviation
    #            #if d["max_norm"]  - d["min_norm"] > 1e-5:
    #            if d["std"] > std_tol:
    #                retcode += 1
    #                cprint("Found std > %s" % std_tol, "red")
    #                pprint(cvalues)
    #            if verbose:
    #                pprint(d)
    #                print(2 * "")

    #            d_list.append(d)
    #            index.append(p)

    #        results[qpt] = pd.DataFrame(d_list, index=index)

    #    return retcode, results

    def get_dataframe_at_qpoint(self, qpoint=None, units="eV", asr=2, chneut=1, dipdip=1,
                                with_geo=True, with_spglib=True, abspath=False, funcs=None):
        """
        Call anaddb to compute the phonon frequencies at a single q-point using the DDB files treated
        by the robot and the given anaddb input arguments. LO-TO splitting is not included.
        Build and return a |pandas-Dataframe| with results

        Args:
            qpoint: Reduced coordinates of the qpoint where phonon modes are computed
            units: string specifying the units used for ph frequencies.  Possible values in
                ("eV", "meV", "Ha", "cm-1", "Thz"). Case-insensitive.
            asr, chneut, dipdip: Anaddb input variable. See official documentation.
            with_geo: True if structure info should be added to the dataframe
            with_spglib: True to compute spglib space group and add it to the DataFrame.
            abspath: True if paths in index should be absolute. Default: Relative to getcwd().
            funcs: Function or list of functions to execute to add more data to the DataFrame.
                Each function receives a |DdbFile| object and returns a tuple (key, value)
                where key is a string with the name of column and value is the value to be inserted.

        Return: |pandas-DataFrame|
        """
        # If qpoint is None, all the DDB must contain have the same q-point .
        if qpoint is None:
            if not all(len(ddb.qpoints) == 1 for ddb in self.abifiles):
                raise ValueError("Found more than one q-point in the DDB file. qpoint must be specified")

            qpoint = self[0].qpoints[0]
            if any(np.any(ddb.qpoints[0] != qpoint) for ddb in self.abifiles):
                raise ValueError("All the q-points in the DDB files must be equal")

        rows, row_names = [], []
        for i, (label, ddb) in enumerate(self.items()):
            row_names.append(label)
            d = OrderedDict()
            #d = {aname: getattr(ddb, aname) for aname in attrs}
            #d.update({"qpgap": mdf.get_qpgap(spin, kpoint)})

            # Call anaddb to get the phonon frequencies. Note lo_to_splitting set to False.
            phbands = ddb.anaget_phmodes_at_qpoint(qpoint=qpoint, asr=asr, chneut=chneut,
               dipdip=dipdip, lo_to_splitting=False)
            # [nq, nmodes] array
            freqs = phbands.phfreqs[0, :] * phfactor_ev2units(units)

            d.update({"mode" + str(i): freqs[i] for i in range(len(freqs))})

            # Add convergence parameters
            d.update(ddb.params)

            # Add info on structure.
            if with_geo:
                d.update(phbands.structure.get_dict4pandas(with_spglib=with_spglib))

            # Execute functions.
            if funcs is not None: d.update(self._exec_funcs(funcs, ddb))
            rows.append(d)

        row_names = row_names if not abspath else self._to_relpaths(row_names)
        return pd.DataFrame(rows, index=row_names, columns=list(rows[0].keys()))

    def anaget_phonon_plotters(self, **kwargs):
        r"""
        Invoke anaddb to compute phonon bands and DOS using the arguments passed via \*\*kwargs.
        Collect results and return `namedtuple` with the following attributes:

            phbands_plotter: |PhononBandsPlotter| object.
            phdos_plotter: |PhononDosPlotter| object.
        """
        # TODO: Multiprocessing?
        if "workdir" in kwargs:
            raise ValueError("Cannot specify `workdir` when multiple DDB file are executed.")

        phbands_plotter, phdos_plotter = PhononBandsPlotter(), PhononDosPlotter()

        for label, ddb in self.items():
            # Invoke anaddb to get phonon bands and DOS.
            phbst_file, phdos_file = ddb.anaget_phbst_and_phdos_files(**kwargs)

            # Phonon frequencies with non analytical contributions, if calculated, are saved in anaddb.nc
            # Those results should be fetched from there and added to the phonon bands.
            # lo_to_splitting in ["automatic", True, False] and defaults to automatic.
            if kwargs.get("lo_to_splitting", False):
                anaddb_path = os.path.join(os.path.dirname(phbst_file.filepath), "anaddb.nc")
                phbst_file.phbands.read_non_anal_from_file(anaddb_path)

            phbands_plotter.add_phbands(label, phbst_file, phdos=phdos_file)
            phbst_file.close()
            if phdos_file is not None:
                phdos_plotter.add_phdos(label, phdos=phdos_file.phdos)
                phdos_file.close()

        return dict2namedtuple(phbands_plotter=phbands_plotter, phdos_plotter=phdos_plotter)

    def anacompare_elastic(self, ddb_header_keys=None, with_structure=True, with_spglib=True,
                           with_path=False, manager=None, verbose=0, **kwargs):
        """
        Compute elastic and piezoelectric properties for all DDBs in the robot and build DataFrame.

        Args:
            ddb_header_keys: List of keywords in the header of the DDB file
                whose value will be added to the Dataframe.
            with_structure: True to add structure parameters to the DataFrame.
            with_spglib: True to compute spglib space group and add it to the DataFrame.
            with_path: True to add DDB path to dataframe
            manager: |TaskManager| object. If None, the object is initialized from the configuration file
            verbose: verbosity level. Set it to a value > 0 to get more information
            kwargs: Keyword arguments passed to `ddb.anaget_elastic`.

        Return: DataFrame and list of ElastData objects.
        """
        ddb_header_keys = [] if ddb_header_keys is None else list_strings(ddb_header_keys)
        df_list, elastdata_list = [], []
        for label, ddb in self.items():
            # Invoke anaddb to compute elastic data.
            edata = ddb.anaget_elastic(verbose=verbose, manager=manager, **kwargs)
            elastdata_list.append(edata)

            # Build daframe with properties derived from the elastic tensor.
            df = edata.get_elastic_properties_dataframe()

            # Add metadata to the dataframe.
            df["formula"] = ddb.structure.formula
            for k in ddb_header_keys:
                df[k] = ddb.header[k]

            # Add structural parameters to the dataframe.
            if with_structure:
                for skey, svalue in ddb.structure.get_dict4pandas(with_spglib=with_spglib).items():
                    df[skey] = svalue

            # Add path to the DDB file.
            if with_path: df["ddb_path"] = ddb.filepath

            df_list.append(df)

        # Concatenate dataframes.
        return dict2namedtuple(df=pd.concat(df_list, ignore_index=True),
                               elastdata_list=elastdata_list)

    def anacompare_becs(self, ddb_header_keys=None, chneut=1, tol=1e-3, with_path=False, verbose=0):
        """
        Compute Born effective charges for all DDBs in the robot and build DataFrame.
        with Voigt indices as columns + metadata. Useful for convergence studies.

        Args:
            ddb_header_keys: List of keywords in the header of the DDB file
                whose value will be added to the Dataframe.
            chneut: Anaddb input variable. See official documentation.
            tol: Elements below this value are set to zero.
            with_path: True to add DDB path to dataframe
            verbose: verbosity level. Set it to a value > 0 to get more information

        Return: ``namedtuple`` with the following attributes::

            df: DataFrame with Voigt as columns.
            becs_list: list of Becs objects.
        """
        ddb_header_keys = [] if ddb_header_keys is None else list_strings(ddb_header_keys)
        df_list, becs_list = [], []
        for label, ddb in self.items():
            # Invoke anaddb to compute Becs
            _, becs = ddb.anaget_epsinf_and_becs(chneut=chneut, verbose=verbose)
            becs_list.append(becs)
            df = becs.get_voigt_dataframe(tol=tol)

            # Add metadata to the dataframe.
            df["formula"] = ddb.structure.formula
            df["chneut"] = chneut
            for k in ddb_header_keys:
                df[k] = ddb.header[k]

            # Add path to the DDB file.
            if with_path: df["ddb_path"] = ddb.filepath

            df_list.append(df)

        # Concatenate dataframes.
        return dict2namedtuple(df=pd.concat(df_list, ignore_index=True).sort_values(by="site_index"),
                               becs_list=becs_list)

    def anacompare_epsinf(self, ddb_header_keys=None, chneut=1, tol=1e-3, with_path=False, verbose=0):
        r"""
        Compute (eps^\inf) electronic dielectric tensor for all DDBs in the robot and build DataFrame.
        with Voigt indices as columns + metadata. Useful for convergence studies.

        Args:
            ddb_header_keys: List of keywords in the header of the DDB file
                whose value will be added to the Dataframe.
            chneut: Anaddb input variable. See official documentation.
            tol: Elements below this value are set to zero.
            with_path: True to add DDB path to dataframe
            verbose: verbosity level. Set it to a value > 0 to get more information

        Return: ``namedtuple`` with the following attributes::

            df: DataFrame with Voigt indices as columns.
            epsinf_list: List of |DielectricTensor| objects with eps^{inf}
        """
        ddb_header_keys = [] if ddb_header_keys is None else list_strings(ddb_header_keys)
        df_list, epsinf_list = [], []
        for label, ddb in self.items():
            # Invoke anaddb to compute e_inf
            einf, _ = ddb.anaget_epsinf_and_becs(chneut=chneut, verbose=verbose)
            epsinf_list.append(einf)
            df = einf.get_voigt_dataframe(tol=tol)

            # Add metadata to the dataframe.
            df["formula"] = ddb.structure.formula
            df["chneut"] = chneut
            for k in ddb_header_keys:
                df[k] = ddb.header[k]

            # Add path to the DDB file.
            if with_path: df["ddb_path"] = ddb.filepath
            df_list.append(df)

        # Concatenate dataframes.
        return dict2namedtuple(df=pd.concat(df_list, ignore_index=True), epsinf_list=epsinf_list)

    def anacompare_eps0(self, ddb_header_keys=None, asr=2, chneut=1, tol=1e-3, with_path=False, verbose=0):
        """
        Compute (eps^0) dielectric tensor for all DDBs in the robot and build DataFrame.
        with Voigt indices as columns + metadata. Useful for convergence studies.

        Args:
            ddb_header_keys: List of keywords in the header of the DDB file
                whose value will be added to the Dataframe.
            asr, chneut, dipdip: Anaddb input variable. See official documentation.
            tol: Elements below this value are set to zero.
            with_path: True to add DDB path to dataframe
            verbose: verbosity level. Set it to a value > 0 to get more information

        Return: ``namedtuple`` with the following attributes::

            df: DataFrame with Voigt as columns.
            eps0_list: List of |DielectricTensor| objects with eps^0.
            dgen_list: List of DielectricTensorGenerator.
        """
        ddb_header_keys = [] if ddb_header_keys is None else list_strings(ddb_header_keys)
        df_list, eps0_list, dgen_list = [], [], []
        for label, ddb in self.items():
            # Invoke anaddb to compute e_0
            gen = ddb.anaget_dielectric_tensor_generator(asr=asr, chneut=chneut, dipdip=1, verbose=verbose)
            dgen_list.append(gen)
            eps0_list.append(gen.eps0)
            df = gen.eps0.get_voigt_dataframe(tol=tol)

            # Add metadata to the dataframe.
            df["formula"] = ddb.structure.formula
            df["asr"] = asr
            df["chneut"] = chneut
            #df["dipdip"] = dipdip
            for k in ddb_header_keys:
                df[k] = ddb.header[k]

            # Add path to the DDB file.
            if with_path: df["ddb_path"] = ddb.filepath

            df_list.append(df)

        # Concatenate dataframes.
        return dict2namedtuple(df=pd.concat(df_list, ignore_index=True),
                               eps0_list=eps0_list, dgen_list=dgen_list)

    def yield_figs(self, **kwargs):  # pragma: no cover
        """
        This function *generates* a predefined list of matplotlib figures with minimal input from the user.
        """
        if all(ddb.has_at_least_one_atomic_perturbation() for ddb in self.abifiles):
            print("Invoking anaddb through anaget_phonon_plotters...")
            r = self.anaget_phonon_plotters()
            for fig in r.phbands_plotter.yield_figs(): yield fig
            for fig in r.phdos_plotter.yield_figs(): yield fig

    def write_notebook(self, nbpath=None):
        """
        Write a jupyter_ notebook to nbpath. If ``nbpath`` is None, a temporary file in the current
        working directory is created. Return path to the notebook.
        """
        nbformat, nbv, nb = self.get_nbformat_nbv_nb(title=None)

        anaget_phonon_plotters_kwargs = ("\n"
            '\tnqsmall=10, ndivsm=20, asr=2, chneut=1, dipdip=1, dos_method="tetra",\n'
            '\tlo_to_splitting=False, ngqpt=None, qptbounds=None,\n'
            '\tanaddb_kwargs=None, verbose=0')

        args = [(l, f.filepath) for l, f in self.items()]
        nb.cells.extend([
            #nbv.new_markdown_cell("# This is a markdown cell"),
            nbv.new_code_cell("robot = abilab.DdbRobot(*%s)\nrobot.trim_paths()\nrobot" % str(args)),
            nbv.new_code_cell("""#dfq = robot.get_dataframe_at_qpoint(qpoint=None, units="meV")"""),
            nbv.new_code_cell("r = robot.anaget_phonon_plotters(%s)" % anaget_phonon_plotters_kwargs),
            nbv.new_code_cell("r.phbands_plotter.get_phbands_frame()"),
            nbv.new_code_cell("r.phbands_plotter.ipw_select_plot()"),
            nbv.new_code_cell("r.phdos_plotter.ipw_select_plot()"),
            nbv.new_code_cell("r.phdos_plotter.ipw_harmonic_thermo()"),
        ])

        # Mixins
        nb.cells.extend(self.get_baserobot_code_cells())

        return self._write_nb_nbpath(nb, nbpath)


def get_2nd_ord_block_string(qpt, data):
    """
    Helper function providing the lines required in a DDB file for a given
    q point and second order derivatives.

    Args:
        qpt: the fractional coordinates of the q point.
        data: a dictionary of the form {qpt: {(idir1, ipert1, idir2, ipert2): complex value}}
            with the data that should be given in the string.

    Returns:
        list of str: the lines that can be added to the DDB file.
    """
    lines = []
    lines.append(f" 2nd derivatives (non-stat.)  - # elements :{len(data):8}")
    lines.append(" qpt{:16.8E}{:16.8E}{:16.8E}   1.0".format(*qpt))
    l_format = "{:4d}" * 4 + "  {:22.14E}" * 2
    for p, v in data.items():
        lines.append(l_format.format(*p, v.real, v.imag))

    return lines<|MERGE_RESOLUTION|>--- conflicted
+++ resolved
@@ -1006,14 +1006,9 @@
         task = self._run_anaddb_task(inp, mpi_procs, workdir, manager, verbose)
 
         with task.open_phbst() as ncfile:
-<<<<<<< HEAD
-            if lo_to_splitting and qpoint.is_gamma():
+            if lo_to_splitting and gamma:
                 anaddbnc_path = task.outpath_from_ext("anaddb.nc")
                 ncfile.phbands.read_non_anal_from_file(anaddbnc_path)
-=======
-            if lo_to_splitting and gamma:
-                ncfile.phbands.read_non_anal_from_file(os.path.join(task.workdir, "anaddb.nc"))
->>>>>>> 9e987b47
 
             print("Calculation completed.\nAnaddb results available in dir:", task.workdir)
             return ncfile.phbands if not return_input else (ncfile.phbands, inp)
