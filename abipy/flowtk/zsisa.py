--- conflicted
+++ resolved
@@ -208,15 +208,9 @@
             # Get relaxed structure and build new task for structural relaxation at fixed volume.
             relaxed_structure = sender.get_final_structure()
 
-<<<<<<< HEAD
             # Generate deformed structures with the associated indices in the 6d matrix.
             self.strained_structures_dict, self.strain_inds, self.spgrp_number = generate_deformations(
                 relaxed_structure, self.eps, mode=self.mode)
-=======
-            # FIXME
-            # def generate_deformations(structure, eps: float, str_type='BO', eps_ref=[0.005, 0.005 ,0.005], mode="TEC") -> tuple:
-            self.strained_structures_dict, self.strain_inds, self.spgrp_number = generate_deformations(relaxed_structure, self.eps)
->>>>>>> 9c76ecd4
 
             # Relax each deformed structure with fixed unit cell (optcell 0).
             self.relax_tasks_strained = []
@@ -380,7 +374,6 @@
 
 
 class ThermalRelaxTask(RelaxTask):
-<<<<<<< HEAD
     """
     This task implements an iterative method to find the optimal lattice parameters
     at a given temperature T and external pressure P_ext.
@@ -391,9 +384,6 @@
     .. rubric:: Inheritance Diagram
     .. inheritance-diagram:: ThermalRelaxTask
     """
-=======
-    # TODO Write files with results
->>>>>>> 9c76ecd4
 
     def _on_ok(self):
         print("In _on_ok")
@@ -404,20 +394,9 @@
             relaxed_structure = gsr.structure
             stress_guess = gsr.cart_stress_tensor / 29421.02648438959
 
-<<<<<<< HEAD
         guess_path = self.gsr_path
         zsisa = self.work.zsisa
         zsisa.set_structure_stress_guess(relaxed_structure, stress_guess)
-=======
-            #def cal_stress(self, temp, pressure = 0, mode = "TEC" , elastic_path = "elastic_constant.txt" ):
-
-            thermal_hist["history"].append(dict(
-                structure=relaxed_structure,
-                cart_therm_stress=cart_therm_stress,
-                cart_bo_stress=gsr.cart_stress_tensor,
-                converged=converged,
-            ))
->>>>>>> 9c76ecd4
 
         #elastic_path = self.outdir.path_in("elastic_constant.txt")
         converged, stress = zsisa.cal_stress(self.temperature, self.pressure_gpa,
