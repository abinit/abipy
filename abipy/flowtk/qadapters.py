--- conflicted
+++ resolved
@@ -216,23 +216,7 @@
 
         # Convert memory to megabytes.
         m = str(kwargs.pop("mem_per_node"))
-<<<<<<< HEAD
         self.mem_per_node = any2mb(m)
-=======
-
-        try:
-            # Support for old pymatgen API
-            if hasattr(Memory, "from_string"):
-                self.mem_per_node = int(Memory.from_string(m).to("Mb"))
-            else:
-                self.mem_per_node = int(Memory.from_str(m).to("Mb"))
-        except:
-            d = {"Kb": "KB", "Mb": "MB", "Gb": "GB", "Tb": "TB"}
-            for old, new in d.items():
-                m = m.replace(old, new)
-
-            self.mem_per_node = int(Memory.from_str(m).to("MB"))
->>>>>>> b0405a95
 
         if self.mem_per_node <= 0 or self.sockets_per_node <= 0 or self.cores_per_socket <= 0:
             raise ValueError("invalid parameters: %s" % kwargs)
@@ -272,24 +256,6 @@
         return divmod(mpi_procs * omp_threads, self.cores_per_node)
 
     def as_dict(self) -> dict:
-<<<<<<< HEAD
-        try:
-            dct = {
-                'num_nodes': self.num_nodes,
-                'sockets_per_node': self.sockets_per_node,
-                'cores_per_socket': self.cores_per_socket,
-                'mem_per_node': str(Memory(val=self.mem_per_node, unit='MB'))
-            }
-        except UnitError:
-            dct = {
-                'num_nodes': self.num_nodes,
-                'sockets_per_node': self.sockets_per_node,
-                'cores_per_socket': self.cores_per_socket,
-                'mem_per_node': str(Memory(val=self.mem_per_node, unit='Mb'))
-            }
-        return dct
-=======
-
         try:
             # old pymatgen
             mem_per_node = str(Memory(val=self.mem_per_node, unit='Mb'))
@@ -300,7 +266,6 @@
                 'sockets_per_node': self.sockets_per_node,
                 'cores_per_socket': self.cores_per_socket,
                 'mem_per_node': mem_per_node}
->>>>>>> b0405a95
 
     @classmethod
     def from_dict(cls, d: dict) -> Hardware:
@@ -940,16 +905,10 @@
     def total_mem(self) -> Memory:
         """Total memory required by the job in megabytes."""
         try:
-<<<<<<< HEAD
             mem = Memory(self.mem_per_proc * self.mpi_procs + self.master_mem_overhead, "MB")
         except UnitError:
             mem = Memory(self.mem_per_proc * self.mpi_procs + self.master_mem_overhead, "Mb")
         return mem
-=======
-            return Memory(self.mem_per_proc * self.mpi_procs + self.master_mem_overhead, "Mb")
-        except:
-            return Memory(self.mem_per_proc * self.mpi_procs + self.master_mem_overhead, "MB")
->>>>>>> b0405a95
 
     @abc.abstractmethod
     def cancel(self, job_id: int) -> int:
