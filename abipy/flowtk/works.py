--- conflicted
+++ resolved
@@ -1696,13 +1696,8 @@
     """
 
     @classmethod
-<<<<<<< HEAD
-    def from_scf_task(cls, scf_task: ScfTask, 
-                      qpoints, is_ngqpt=False, qptopt=1, with_becs=False,
-=======
     def from_scf_task(cls, scf_task: ScfTask,
                       qpoints, is_ngqpt=False, with_becs=False,
->>>>>>> 77b19d61
                       with_quad=False, with_flexoe=False, with_dvdb=True,
                       tolerance=None, ddk_tolerance=None, ndivsm=0, qptopt=1,
                       prtwf=-1, manager=None) -> PhononWork:
@@ -1716,8 +1711,6 @@
             qpoints: q-points in reduced coordinates. Accepts single q-point, list of q-points
                 or three integers defining the q-mesh if `is_ngqpt`.
             is_ngqpt: True if `qpoints` should be interpreted as divisions instead of q-points.
-            qptopt: If 'is_ngqpt' specifies which symmetries have to be taken into account
-                for the q-mesh.
             with_becs: Activate calculation of Electric field and Born effective charges.
             with_quad: Activate calculation of dynamical quadrupoles. Require `with_becs`
                 Note that only selected features are compatible with dynamical quadrupoles.
@@ -1777,17 +1770,10 @@
         return new
 
     @classmethod
-<<<<<<< HEAD
-    def from_scf_input(cls, scf_input: AbinitInput, qpoints, is_ngqpt=False, qptopt=1,
-                       with_becs=False, with_quad=False, with_flexoe=False,
-                       with_dvdb=True, tolerance=None,
-                       ddk_tolerance=None, ndivsm=0, prtwf=-1, manager=None) -> PhononWork:
-=======
     def from_scf_input(cls, scf_input: AbinitInput, qpoints, is_ngqpt=False, with_becs=False,
                        with_quad=False, with_flexoe=False, with_dvdb=True, tolerance=None,
                        ddk_tolerance=None, ndivsm=0, qptopt=1,
                        prtwf=-1, manager=None) -> PhononWork:
->>>>>>> 77b19d61
         """
         Similar to `from_scf_task`, the difference is that this method requires
         an input for SCF calculation. A new |ScfTask| is created and added to the Work.
