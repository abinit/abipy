--- conflicted
+++ resolved
@@ -30,15 +30,9 @@
 from .utils import Directory
 from .netcdf import NetcdfReader
 try:
-<<<<<<< HEAD
     from .netcdf import ETSF_Reader
 except ImportError:
     from .netcdf import EtsfReader as ETSF_Reader
-=======
-    from .netcdf import ETSF_Reader as EtsfReader
-except ImportError:
-    from .netcdf import EtsfReader
->>>>>>> 4a72dd5f
 from .abitimer import AbinitTimerParser
 
 if TYPE_CHECKING:  # needed to avoid circular imports
