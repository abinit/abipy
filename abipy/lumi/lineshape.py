--- conflicted
+++ resolved
@@ -333,11 +333,7 @@
         """
 
         E_x, A = self.A_hw(T, lamb, w, model)
-<<<<<<< HEAD
-        C = 1 / (simps(y=A * E_x ** 3, x=E_x))
-=======
         C = 1 / (simps(A * E_x ** 3, x=E_x))
->>>>>>> b0405a95
         I = C * A * E_x ** 3  # intensity prop to energy CUBE
         return E_x, I
 
