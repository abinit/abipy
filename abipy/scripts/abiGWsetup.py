#!/usr/bin/env python
# coding: utf-8
"""
Script to write GW Input for VASP and ABINIT / set up work flows.
"""
from __future__ import unicode_literals, division, print_function, absolute_import
import sys
import os.path
from abipy.gw.datastructures import get_spec

__author__ = "Michiel van Setten"
__copyright__ = " "
__version__ = "0.9"
__maintainer__ = "Michiel van Setten"
__email__ = "mjvansetten@gmail.com"
__date__ = "May 2014"


MODULE_DIR = os.path.dirname(os.path.abspath(__file__))


def main(update=True):
    """
    main gw setup
    """
<<<<<<< HEAD
    try:
        spec_in = get_spec('GW')
    except:
        return 1
=======
    spec_in = get_spec('GW')
>>>>>>> cd6043ef

    try:
        spec_in.read_from_file('spec.in')
    except (IOError, OSError):
        try:
            spec_in.read_from_file('$HOME/.abinit/abipy/spec.in')
        except (IOError, OSError):
            pass
        pass

    if update:
        # in testing mode there should not be interactive updating
        spec_in.update_interactive()

<<<<<<< HEAD
    try:
        if spec_in.test() > 0:
            return 2
        spec_in.write_to_file('spec.in')
        spec_in.loop_structures('i')
        return 0
    except None:
        return 2
=======
    spec_in.test()
    spec_in.write_to_file('spec.in')
    spec_in.loop_structures('i')

    return 0
>>>>>>> cd6043ef

if __name__ == "__main__":
    sys.exit(main())<|MERGE_RESOLUTION|>--- conflicted
+++ resolved
@@ -23,14 +23,7 @@
     """
     main gw setup
     """
-<<<<<<< HEAD
-    try:
-        spec_in = get_spec('GW')
-    except:
-        return 1
-=======
     spec_in = get_spec('GW')
->>>>>>> cd6043ef
 
     try:
         spec_in.read_from_file('spec.in')
@@ -45,22 +38,11 @@
         # in testing mode there should not be interactive updating
         spec_in.update_interactive()
 
-<<<<<<< HEAD
-    try:
-        if spec_in.test() > 0:
-            return 2
-        spec_in.write_to_file('spec.in')
-        spec_in.loop_structures('i')
-        return 0
-    except None:
-        return 2
-=======
     spec_in.test()
     spec_in.write_to_file('spec.in')
     spec_in.loop_structures('i')
 
     return 0
->>>>>>> cd6043ef
 
 if __name__ == "__main__":
     sys.exit(main())