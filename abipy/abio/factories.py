# coding: utf-8
"""Factory functions for Abinit input files """
import numpy as np
import pymatgen.io.abinit.abiobjects as aobj
import abipy.abio.input_tags as atags

from enum import Enum
from collections import namedtuple
from monty.collections import AttrDict
from monty.string import is_string
from monty.json import jsanitize, MontyDecoder, MSONable
from pymatgen.util.serialization import pmg_serialize
from abipy.core.structure import Structure
from abipy.abio.inputs import AbinitInput, MultiDataset


__all__ = [
    "gs_input",
    "ebands_input",
    "phonons_from_gsinput",
    "g0w0_with_ppmodel_inputs",
    "g0w0_convergence_inputs",
    "bse_with_mdf_inputs",
    "ion_ioncell_relax_input",
    "ion_ioncell_relax_and_ebands_input",
    "scf_phonons_inputs",
    "piezo_elastic_inputs_from_gsinput",
    "scf_piezo_elastic_inputs",
    "scf_for_phonons",
    "dte_from_gsinput",
    "dfpt_from_gsinput",
<<<<<<< HEAD
    "conduc_from_scf_nscf_inputs",
    "conduc_kerange_from_scf_nscf_inputs"
=======
    "minimal_scf_input"
>>>>>>> 272f2ac6
]


# Name of the (default) tolerance used by the runlevels.
_runl2tolname = {
    "scf": 'tolvrs',
    "nscf": 'tolwfr',
    "dfpt": 'toldfe',        # ?
    "screening": 'toldfe',   # dummy
    "sigma": 'toldfe',       # dummy
    "bse": 'toldfe',         # ?
    "relax": 'tolrff',
}

# Tolerances for the different levels of accuracy.
T = namedtuple('Tolerance', "low normal high")
_tolerances = {
    "toldfe": T(1.e-7,  1.e-8,  1.e-9),
    "tolvrs": T(1.e-7,  1.e-8,  1.e-9),
    "tolwfr": T(1.e-15, 1.e-17, 1.e-19),
    "tolrff": T(0.04,   0.02,   0.01)}
del T


# Default values used if user does not specify them
_DEFAULTS = dict(
    kppa=1000,
)


class ShiftMode(Enum):
    """
    Class defining the mode to be used for the shifts.
    G: Gamma centered
    M: Monkhorst-Pack ((0.5, 0.5, 0.5))
    S: Symmetric. Respects the chksymbreak with multiple shifts
    O: OneSymmetric. Respects the chksymbreak with a single shift (as in 'S' if a single shift is given, gamma
        centered otherwise.
    """
    GammaCentered = 'G'
    MonkhorstPack = 'M'
    Symmetric = 'S'
    OneSymmetric = 'O'

    @classmethod
    def from_object(cls, obj):
        """
        Returns an instance of ShiftMode based on the type of object passed. Converts strings to ShiftMode depending
        on the iniital letter of the string. G for GammaCenterd, M for MonkhorstPack, S for Symmetric, O for OneSymmetric.
        Case insensitive.
        """
        if isinstance(obj, cls):
            return obj
        elif is_string(obj):
            return cls(obj[0].upper())
        else:
            raise TypeError('The object provided is not handled: type %s' % type(obj))


def _stopping_criterion(runlevel, accuracy):
    """Return the stopping criterion for this runlevel with the given accuracy."""
    tolname = _runl2tolname[runlevel]
    return {tolname: getattr(_tolerances[tolname], accuracy)}


def _find_ecut_pawecutdg(ecut, pawecutdg, pseudos, accuracy):
    """Return a |AttrDict| with the value of ``ecut`` and ``pawecutdg``."""
    # Get ecut and pawecutdg from the pseudo hints.
    if ecut is None or (pawecutdg is None and any(p.ispaw for p in pseudos)):
        has_hints = all(p.has_hints for p in pseudos)

    if ecut is None:
        if has_hints:
            ecut = max(p.hint_for_accuracy(accuracy).ecut for p in pseudos)
        else:
            raise AbinitInput.Error("ecut is None but pseudos do not provide hints for ecut")

    if pawecutdg is None and any(p.ispaw for p in pseudos):
        if has_hints:
            pawecutdg = max(p.hint_for_accuracy(accuracy).pawecutdg for p in pseudos)
        else:
            raise RuntimeError("pawecutdg is None but pseudos do not provide hints")

    return AttrDict(ecut=ecut, pawecutdg=pawecutdg)


def _find_scf_nband(structure, pseudos, electrons, spinat=None):
    """Find the value of ``nband``."""
    if electrons.nband is not None: return electrons.nband

    nsppol, smearing = electrons.nsppol, electrons.smearing

    # Number of valence electrons including possible extra charge
    nval = structure.num_valence_electrons(pseudos)
    nval -= electrons.charge

    # First guess (semiconductors)
    nband = nval // 2

    # TODO: Find better algorithm
    # If nband is too small we may kill the job, increase nband and restart
    # but this change could cause problems in the other steps of the calculation
    # if the change is not propagated e.g. phonons in metals.
    if smearing:
        # metallic occupation
        nband = max(np.ceil(nband * 1.2), nband + 10)
    else:
        nband = max(np.ceil(nband * 1.1), nband + 4)

    # Increase number of bands based on the starting magnetization
    if nsppol == 2 and spinat is not None:
        nband += np.ceil(max(np.sum(spinat, axis=0)) / 2.)

    # Force even nband (easier to divide among procs, mandatory if nspinor == 2)
    nband += nband % 2
    return int(nband)


def _get_shifts(shift_mode, structure):
    """
    Gives the shifts based on the selected shift mode and on the symmetry of the structure.
    G: Gamma centered
    M: Monkhorst-Pack ((0.5, 0.5, 0.5))
    S: Symmetric. Respects the chksymbreak with multiple shifts
    O: OneSymmetric. Respects the chksymbreak with a single shift (as in 'S' if a single shift is given, gamma
        centered otherwise.

    Note: for some cases (e.g. body centered tetragonal), both the Symmetric and OneSymmetric may fail to satisfy the
        ``chksymbreak`` condition (Abinit input variable).
    """
    if shift_mode == ShiftMode.GammaCentered:
        return ((0, 0, 0))
    elif shift_mode == ShiftMode.MonkhorstPack:
        return ((0.5, 0.5, 0.5))
    elif shift_mode == ShiftMode.Symmetric:
        structure = Structure.from_sites(structure)
        return structure.calc_shiftk()
    elif shift_mode == ShiftMode.OneSymmetric:
        structure = Structure.from_sites(structure)
        shifts = structure.calc_shiftk()
        if len(shifts) == 1:
            return shifts
        else:
            return ((0, 0, 0))
    else:
        raise ValueError("invalid shift_mode: `%s`" % str(shift_mode))


def gs_input(structure, pseudos,
             kppa=None, ecut=None, pawecutdg=None, scf_nband=None, accuracy="normal", spin_mode="polarized",
             smearing="fermi_dirac:0.1 eV", charge=0.0, scf_algorithm=None):
    """
    Returns a |AbinitInput| for ground-state calculation.

    Args:
        structure: |Structure| object.
        pseudos: List of filenames or list of |Pseudo| objects or |PseudoTable| object.
        kppa: Defines the sampling used for the SCF run. Defaults to 1000 if not given.
        ecut: cutoff energy in Ha (if None, ecut is initialized from the pseudos according to accuracy)
        pawecutdg: cutoff energy in Ha for PAW double-grid (if None, pawecutdg is initialized from the pseudos
            according to accuracy)
        scf_nband: Number of bands for SCF run. If scf_nband is None, nband is automatically initialized
            from the list of pseudos, the structure and the smearing option.
        accuracy: Accuracy of the calculation.
        spin_mode: Spin polarization.
        smearing: Smearing technique.
        charge: Electronic charge added to the unit cell.
        scf_algorithm: Algorithm used for solving of the SCF cycle.
    """
    multi = ebands_input(structure, pseudos,
                 kppa=kppa, ndivsm=0,
                 ecut=ecut, pawecutdg=pawecutdg, scf_nband=scf_nband, accuracy=accuracy, spin_mode=spin_mode,
                 smearing=smearing, charge=charge, scf_algorithm=scf_algorithm)

    return multi[0]


def ebands_input(structure, pseudos,
                 kppa=None, nscf_nband=None, ndivsm=15,
                 ecut=None, pawecutdg=None, scf_nband=None, accuracy="normal", spin_mode="polarized",
                 smearing="fermi_dirac:0.1 eV", charge=0.0, scf_algorithm=None, dos_kppa=None):
    """
    Returns a |MultiDataset| object for band structure calculations.

    Args:
        structure: |Structure| object.
        pseudos: List of filenames or list of |Pseudo| objects or |PseudoTable| object.
        kppa: Defines the sampling used for the SCF run. Defaults to 1000 if not given.
        nscf_nband: Number of bands included in the NSCF run. Set to scf_nband + 10 if None.
        ndivsm: Number of divisions used to sample the smallest segment of the k-path.
            if 0, only the GS input is returned in multi[0].
        ecut: cutoff energy in Ha (if None, ecut is initialized from the pseudos according to accuracy)
        pawecutdg: cutoff energy in Ha for PAW double-grid (if None, pawecutdg is initialized from the pseudos
            according to accuracy)
        scf_nband: Number of bands for SCF run. If scf_nband is None, nband is automatically initialized
            from the list of pseudos, the structure and the smearing option.
        accuracy: Accuracy of the calculation.
        spin_mode: Spin polarization.
        smearing: Smearing technique.
        charge: Electronic charge added to the unit cell.
        scf_algorithm: Algorithm used for solving of the SCF cycle.
        dos_kppa: Scalar or List of integers with the number of k-points per atom
            to be used for the computation of the DOS (None if DOS is not wanted).
    """
    structure = Structure.as_structure(structure)

    if dos_kppa is not None and not isinstance(dos_kppa, (list, tuple)):
        dos_kppa = [dos_kppa]

    multi = MultiDataset(structure, pseudos, ndtset=2 if dos_kppa is None else 2 + len(dos_kppa))

    # Set the cutoff energies.
    multi.set_vars(_find_ecut_pawecutdg(ecut, pawecutdg, multi.pseudos, accuracy))

    # SCF calculation.
    kppa = _DEFAULTS.get("kppa") if kppa is None else kppa
    scf_ksampling = aobj.KSampling.automatic_density(structure, kppa, chksymbreak=0)
    scf_electrons = aobj.Electrons(spin_mode=spin_mode, smearing=smearing, algorithm=scf_algorithm,
                                   charge=charge, nband=scf_nband, fband=None)

    if spin_mode == "polarized":
        multi[0].set_autospinat()

    if scf_electrons.nband is None:
        scf_electrons.nband = _find_scf_nband(structure, multi.pseudos, scf_electrons, multi[0].get('spinat', None))

    multi[0].set_vars(scf_ksampling.to_abivars())
    multi[0].set_vars(scf_electrons.to_abivars())
    multi[0].set_vars(_stopping_criterion("scf", accuracy))
    if ndivsm == 0: return multi

    # Band structure calculation.
    nscf_ksampling = aobj.KSampling.path_from_structure(ndivsm, structure)
    nscf_nband = scf_electrons.nband + 10 if nscf_nband is None else nscf_nband
    nscf_electrons = aobj.Electrons(spin_mode=spin_mode, smearing=smearing, algorithm={"iscf": -2},
                                    charge=charge, nband=nscf_nband, fband=None)

    multi[1].set_vars(nscf_ksampling.to_abivars())
    multi[1].set_vars(nscf_electrons.to_abivars())
    multi[1].set_vars(_stopping_criterion("nscf", accuracy))

    # DOS calculation with different values of kppa.
    if dos_kppa is not None:
        for i, kppa in enumerate(dos_kppa):
            dos_ksampling = aobj.KSampling.automatic_density(structure, kppa, chksymbreak=0)
            #dos_ksampling = aobj.KSampling.monkhorst(dos_ngkpt, shiftk=dos_shiftk, chksymbreak=0)
            dos_electrons = aobj.Electrons(spin_mode=spin_mode, smearing=smearing, algorithm={"iscf": -2},
                                           charge=charge, nband=nscf_nband)
            dt = 2 + i
            multi[dt].set_vars(dos_ksampling.to_abivars())
            multi[dt].set_vars(dos_electrons.to_abivars())
            multi[dt].set_vars(_stopping_criterion("nscf", accuracy))

    return multi


def ion_ioncell_relax_input(structure, pseudos,
                            kppa=None, nband=None,
                            ecut=None, pawecutdg=None, accuracy="normal", spin_mode="polarized",
                            smearing="fermi_dirac:0.1 eV", charge=0.0, scf_algorithm=None, shift_mode='Monkhorst-pack'):
    """
    Returns a |MultiDataset| for a structural relaxation. The first dataset optmizes the
    atomic positions at fixed unit cell. The second datasets optimizes both ions and unit cell parameters.

    Args:
        structure: |Structure| object.
        pseudos: List of filenames or list of |Pseudo| objects or |PseudoTable| object.
        kppa: Defines the sampling used for the Brillouin zone.
        nband: Number of bands included in the SCF run.
        accuracy: Accuracy of the calculation.
        spin_mode: Spin polarization.
        smearing: Smearing technique.
        charge: Electronic charge added to the unit cell.
        scf_algorithm: Algorithm used for the solution of the SCF cycle.
    """
    structure = Structure.as_structure(structure)
    multi = MultiDataset(structure, pseudos, ndtset=2)

    # Set the cutoff energies.
    multi.set_vars(_find_ecut_pawecutdg(ecut, pawecutdg, multi.pseudos, accuracy))

    kppa = _DEFAULTS.get("kppa") if kppa is None else kppa

    shift_mode = ShiftMode.from_object(shift_mode)
    shifts = _get_shifts(shift_mode, structure)
    ksampling = aobj.KSampling.automatic_density(structure, kppa, chksymbreak=0, shifts=shifts)
    electrons = aobj.Electrons(spin_mode=spin_mode, smearing=smearing, algorithm=scf_algorithm,
                               charge=charge, nband=nband, fband=None)

    if spin_mode == "polarized":
        spinat_dict = multi[0].set_autospinat()
        multi[1].set_vars(spinat_dict)

    if electrons.nband is None:
        electrons.nband = _find_scf_nband(structure, multi.pseudos, electrons, multi[0].get('spinat', None))

    ion_relax = aobj.RelaxationMethod.atoms_only(atoms_constraints=None)
    ioncell_relax = aobj.RelaxationMethod.atoms_and_cell(atoms_constraints=None)

    multi.set_vars(electrons.to_abivars())
    multi.set_vars(ksampling.to_abivars())

    multi[0].set_vars(ion_relax.to_abivars())
    multi[0].set_vars(_stopping_criterion("relax", accuracy))

    multi[1].set_vars(ioncell_relax.to_abivars())
    multi[1].set_vars(_stopping_criterion("relax", accuracy))

    return multi


def ion_ioncell_relax_and_ebands_input(structure, pseudos,
                                       kppa=None, nband=None,
                                       ecut=None, pawecutdg=None, accuracy="normal", spin_mode="polarized",
                                       smearing="fermi_dirac:0.1 eV", charge=0.0, scf_algorithm=None):
    """
    Returns a |MultiDataset| for a structural relaxation followed by a band structure run.
    The first dataset optimizes the atomic positions at fixed unit cell.
    The second datasets optimizes both ions and unit cell parameters.
    The other datasets perform a band structure calculation.

    .. warning::

        Client code is responsible for propagating the relaxed structure obtained with the
        second dataset to the inputs used for the band structure calculation.

    Args:
        structure: |Structure| object.
        pseudos: List of filenames or list of |Pseudo| objects or |PseudoTable| object.
        kppa: Defines the sampling used for the Brillouin zone.
        nband: Number of bands included in the SCF run.
        accuracy: Accuracy of the calculation.
        spin_mode: Spin polarization.
        smearing: Smearing technique.
        charge: Electronic charge added to the unit cell.
        scf_algorithm: Algorithm used for solving of the SCF cycle.

    Returns: |MultiDataset| object
    """
    structure = Structure.as_structure(structure)

    relax_multi = ion_ioncell_relax_input(structure, pseudos,
                                          kppa=kppa, nband=nband,
                                          ecut=ecut, pawecutdg=pawecutdg, accuracy=accuracy, spin_mode=spin_mode,
                                          smearing=smearing, charge=charge, scf_algorithm=scf_algorithm)

    ebands_multi = ebands_input(structure, pseudos,
                                kppa=kppa, nscf_nband=None, ndivsm=15,
                                ecut=ecut, pawecutdg=pawecutdg, scf_nband=None, accuracy=accuracy, spin_mode=spin_mode,
                                smearing=smearing, charge=charge, scf_algorithm=scf_algorithm, dos_kppa=None)

    return relax_multi + ebands_multi


def g0w0_with_ppmodel_inputs(structure, pseudos,
                             kppa, nscf_nband, ecuteps, ecutsigx,
                             ecut=None, pawecutdg=None, shifts=(0.0, 0.0, 0.0),
                             accuracy="normal", spin_mode="polarized", smearing="fermi_dirac:0.1 eV",
                             ppmodel="godby", charge=0.0, scf_algorithm=None, inclvkb=2, scr_nband=None,
                             sigma_nband=None, gw_qprange=1):
    """
    Returns a |MultiDataset| object that performs G0W0 calculations with the plasmon pole approximation.

    Args:
        structure: |Structure| object.
        pseudos: List of filenames or list of |Pseudo| objects or |PseudoTable| object.
        kppa: Defines the sampling used for the SCF run.
        nscf_nband: Number of bands included in the NSCF run.
        ecuteps: Cutoff energy [Ha] for the screening matrix.
        ecutsigx: Cutoff energy [Ha] for the exchange part of the self-energy.
        ecut: cutoff energy in Ha (if None, ecut is initialized from the pseudos according to accuracy)
        pawecutdg: cutoff energy in Ha for PAW double-grid (if None, pawecutdg is initialized
            from the pseudos according to accuracy)
        shifts: Shifts for k-mesh.
        accuracy: Accuracy of the calculation.
        spin_mode: Spin polarization.
        smearing: Smearing technique.
        ppmodel: Plasmonpole technique.
        charge: Electronic charge added to the unit cell.
        scf_algorithm: Algorithm used for solving of the SCF cycle.
        inclvkb: Treatment of the dipole matrix elements (see abinit variable).
        scr_nband: Number of bands used to compute the screening (default is nscf_nband)
        sigma_nband: Number of bands used to compute the self-energy (default is nscf_nband)
        gw_qprange: Option for the automatic selection of k-points and bands for GW corrections.
            See Abinit docs for more detail. The default value makes the code compute the
            QP energies for all the point in the IBZ and one band above and one band below the Fermi level.

    .. versionchanged: 0.3

        The default value of ``shifts`` changed in v0.3 from (0.5, 0.5, 0.5) to (0.0, 0.0, 0.0).
    """

    structure = Structure.as_structure(structure)
    multi = MultiDataset(structure, pseudos, ndtset=4)

    # Set the cutoff energies.
    multi.set_vars(_find_ecut_pawecutdg(ecut, pawecutdg, multi.pseudos, accuracy))

    scf_ksampling = aobj.KSampling.automatic_density(structure, kppa, chksymbreak=0, shifts=shifts)
    scf_electrons = aobj.Electrons(spin_mode=spin_mode, smearing=smearing, algorithm=scf_algorithm,
                                   charge=charge, nband=None, fband=None)

    if scf_electrons.nband is None:
        scf_electrons.nband = _find_scf_nband(structure, multi.pseudos, scf_electrons)

    multi[0].set_vars(scf_ksampling.to_abivars())
    multi[0].set_vars(scf_electrons.to_abivars())
    multi[0].set_vars(_stopping_criterion("scf", accuracy))

    nscf_ksampling = aobj.KSampling.automatic_density(structure, kppa, chksymbreak=0, shifts=shifts)
    nscf_electrons = aobj.Electrons(spin_mode=spin_mode, smearing=smearing, algorithm={"iscf": -2},
                                    charge=charge, nband=nscf_nband, fband=None)

    multi[1].set_vars(nscf_ksampling.to_abivars())
    multi[1].set_vars(nscf_electrons.to_abivars())
    multi[1].set_vars(_stopping_criterion("nscf", accuracy))
    # nbdbuf

    # Screening.
    if scr_nband is None: scr_nband = nscf_nband
    screening = aobj.Screening(ecuteps, scr_nband, w_type="RPA", sc_mode="one_shot",
                               hilbert=None, ecutwfn=None, inclvkb=inclvkb)

    multi[2].set_vars(nscf_ksampling.to_abivars())
    multi[2].set_vars(nscf_electrons.to_abivars())
    multi[2].set_vars(screening.to_abivars())
    multi[2].set_vars(_stopping_criterion("screening", accuracy)) # Dummy

    # Sigma.
    if sigma_nband is None: sigma_nband = nscf_nband
    self_energy = aobj.SelfEnergy("gw", "one_shot", sigma_nband, ecutsigx, screening,
                                  gw_qprange=gw_qprange, ppmodel=ppmodel)

    multi[3].set_vars(nscf_ksampling.to_abivars())
    multi[3].set_vars(nscf_electrons.to_abivars())
    multi[3].set_vars(self_energy.to_abivars())
    multi[3].set_vars(_stopping_criterion("sigma", accuracy)) # Dummy

    # TODO: Cannot use istwfk != 1.
    multi.set_vars(istwfk="*1")

    return multi


def g0w0_convergence_inputs(structure, pseudos, kppa, nscf_nband, ecuteps, ecutsigx, scf_nband, ecut,
                            accuracy="normal", spin_mode="polarized", smearing="fermi_dirac:0.1 eV",
                            response_models=None, charge=0.0, scf_algorithm=None, inclvkb=2,
                            gw_qprange=1, gamma=True, nksmall=None, extra_abivars=None):
    """
    Returns a |MultiDataset| object to generate a G0W0 work for the given the material.
    See also :cite:`Setten2017`.

    Args:
        structure: |Structure| object
        pseudos: List of |Pseudo| objects.
        kppa: k points per reciprocal atom.
        scf_nband: number of scf bands
        ecut: ecut for all calcs that that are not ecut convergence  cals at scf level
        scf_ Defines the sampling used for the SCF run.
        nscf_nband: a list of number of bands included in the screening and sigmaruns.
            The NSCF run will be done with the maximum.
        ecuteps: list of Cutoff energy [Ha] for the screening matrix.
        ecutsigx: Cutoff energy [Ha] for the exchange part of the self-energy.
        accuracy: Accuracy of the calculation.
        spin_mode: Spin polarization.
        smearing: Smearing technique.
        charge: Electronic charge added to the unit cell.
        scf_algorithm: Algorithm used for solving of the SCF cycle.
        inclvkb: Treatment of the dipole matrix elements (see abinit variable).
        response_models: List of response models
        gw_qprange: selectpr for the qpoint mesh
        gamma: is true a gamma centered mesh is enforced
        nksmall: Kpoint division for additional band and dos calculations
        extra_abivars: Dictionary with extra variables passed to ABINIT for all tasks.

    extra abivars that are provided with _s appended will be take as a list of values to be tested a scf level
    """
    if extra_abivars is None:
        extra_abivars = {}

    if response_models is None:
        response_models = ["godby"]

    scf_diffs = []

    keys = list(extra_abivars.keys())
    #for k in extra_abivars.keys():
    for k in keys:
        if k[-2:] == '_s':
            var = k[:len(k)-2]
            values = extra_abivars.pop(k)
            # to_add.update({k: values[-1]})
            for value in values:
                diff_abivars = dict()
                diff_abivars[var] = value
                if pseudos.allpaw and var == 'ecut':
                    diff_abivars['pawecutdg'] = diff_abivars['ecut'] * 2
                scf_diffs.append(diff_abivars)

    extra_abivars_all = dict(
        ecut=ecut,
        paral_kgb=1,
        istwfk="*1",
        timopt=-1,
        nbdbuf=8,
    )

    extra_abivars_all.update(extra_abivars)

    if pseudos.allpaw:
        extra_abivars_all['pawecutdg'] = extra_abivars_all['ecut'] * 2

    extra_abivars_gw = dict(
        inclvkb=2,
        symsigma=1,
        gwpara=2,
        gwmem='10',
        prtsuscep=0
    )

    # all these too many options are for development only the current idea for the final version is
    #if gamma:
    #    scf_ksampling = aobj.KSampling.automatic_density(structure=structure, kppa=10000, chksymbreak=0, shifts=(0, 0, 0))
    #    nscf_ksampling = aobj.KSampling.gamma_centered(kpts=(2, 2, 2))
    #    if kppa <= 13:
    #        nscf_ksampling = aobj.KSampling.gamma_centered(kpts=(scf_kppa, scf_kppa, scf_kppa))
    #    else:
    #        nscf_ksampling = aobj.KSampling.automatic_density(structure, scf_kppa, chksymbreak=0, shifts=(0, 0, 0))
    #else:
    #    scf_ksampling = aobj.KSampling.automatic_density(structure, scf_kppa, chksymbreak=0)
    #    nscf_ksampling = aobj.KSampling.automatic_density(structure, scf_kppa, chksymbreak=0)

    if gamma:
        if kppa == 1:
            scf_ksampling = aobj.KSampling.gamma_centered(kpts=(1, 1, 1))
            nscf_ksampling = aobj.KSampling.gamma_centered(kpts=(1, 1, 1))
        elif kppa == 2:
            scf_ksampling = aobj.KSampling.gamma_centered(kpts=(2, 2, 2))
            nscf_ksampling = aobj.KSampling.gamma_centered(kpts=(2, 2, 2))
        elif kppa < 0:
            scf_ksampling = aobj.KSampling.gamma_centered(kpts=(-kppa, -kppa, -kppa))
            nscf_ksampling = aobj.KSampling.gamma_centered(kpts=(2, 2, 2))
        elif kppa <= 13:
            scf_ksampling = aobj.KSampling.gamma_centered(kpts=(kppa, kppa, kppa))
            nscf_ksampling = aobj.KSampling.gamma_centered(kpts=(kppa, kppa, kppa))
        else:
            scf_ksampling = aobj.KSampling.automatic_density(structure, kppa, chksymbreak=0, shifts=(0, 0, 0))
            nscf_ksampling = aobj.KSampling.automatic_density(structure, kppa, chksymbreak=0, shifts=(0, 0, 0))
    else:
        # this is the original behaviour before the development of the gwwrapper
        scf_ksampling = aobj.KSampling.automatic_density(structure, kppa, chksymbreak=0)
        nscf_ksampling = aobj.KSampling.automatic_density(structure, kppa, chksymbreak=0)

    scf_electrons = aobj.Electrons(spin_mode=spin_mode, smearing=smearing, algorithm=scf_algorithm,
                                   charge=charge, nband=scf_nband, fband=None)
    nscf_electrons = aobj.Electrons(spin_mode=spin_mode, smearing=smearing, algorithm={"iscf": -2},
                                    charge=charge, nband=max(nscf_nband), fband=None)

    multi_scf = MultiDataset(structure, pseudos, ndtset=max(1, len(scf_diffs)))

    multi_scf.set_vars(scf_ksampling.to_abivars())
    multi_scf.set_vars(scf_electrons.to_abivars())
    multi_scf.set_vars(extra_abivars_all)
    multi_scf.set_vars(_stopping_criterion(runlevel="scf", accuracy=accuracy))
    multi_scf.set_vars(extra_abivars)

    for variables, abinput in zip(scf_diffs, multi_scf):
        abinput.set_vars(variables)

    scf_inputs = multi_scf.split_datasets()

    # create nscf inputs
    ndtset = 3 if nksmall is not None else 1
    nscf_multi = MultiDataset(structure=structure, pseudos=pseudos, ndtset=ndtset)

    nscf_multi.set_vars(nscf_electrons.to_abivars())
    nscf_multi.set_vars(extra_abivars_all)
    nscf_multi.set_vars(_stopping_criterion(runlevel="nscf", accuracy=accuracy))

    nscf_multi[-1].set_vars(nscf_ksampling.to_abivars())

    if nksmall is not None:
        # if nksmall add bandstructure and dos calculations as well
        bands_ksampling = aobj.KSampling.path_from_structure(ndivsm=nksmall, structure=structure)
        dos_ksampling = aobj.KSampling.automatic_density(structure=structure, kppa=2000)
        nscf_multi[0].set_vars(bands_ksampling.to_abivars())
        nscf_multi[0].set_vars({'chksymbreak': 0})
        nscf_multi[1].set_vars(dos_ksampling.to_abivars())
        nscf_multi[1].set_vars({'chksymbreak': 0})

    nscf_inputs = nscf_multi.split_datasets()

    # create screening and sigma inputs

    #if scr_nband is None:
    #   scr_nband = nscf_nband_nscf
    #if sigma_nband is None:
    #     sigma_nband = nscf_nband_nscf

    if 'cd' in response_models:
        hilbert = aobj.HilbertTransform(nomegasf=100, domegasf=None, spmeth=1, nfreqre=None, freqremax=None, nfreqim=None,
                                        freqremin=None)
    scr_inputs = []
    sigma_inputs = []
    #print("ecuteps", ecuteps, "nscf_nband", nscf_nband)

    for response_model in response_models:
        for ecuteps_v in ecuteps:
            for nscf_nband_v in nscf_nband:
                scr_nband = nscf_nband_v
                sigma_nband = nscf_nband_v
                multi = MultiDataset(structure, pseudos, ndtset=2)
                multi.set_vars(nscf_ksampling.to_abivars())
                multi.set_vars(nscf_electrons.to_abivars())
                multi.set_vars(extra_abivars_all)
                multi.set_vars(extra_abivars_gw)
                if response_model == 'cd':
                    screening = aobj.Screening(ecuteps_v, scr_nband, w_type="RPA", sc_mode="one_shot", hilbert=hilbert,
                                               ecutwfn=None, inclvkb=inclvkb)
                    self_energy = aobj.SelfEnergy("gw", "one_shot", sigma_nband, ecutsigx, screening)
                else:
                    ppmodel = response_model
                    screening = aobj.Screening(ecuteps_v, scr_nband, w_type="RPA", sc_mode="one_shot",
                                               hilbert=None, ecutwfn=None, inclvkb=inclvkb)
                    self_energy = aobj.SelfEnergy("gw", "one_shot", sigma_nband, ecutsigx, screening,
                                                  gw_qprange=gw_qprange, ppmodel=ppmodel)
                multi[0].set_vars(screening.to_abivars())
                multi[0].set_vars(_stopping_criterion("screening", accuracy))  # Dummy
                multi[1].set_vars(self_energy.to_abivars())
                multi[1].set_vars(_stopping_criterion("sigma", accuracy))  # Dummy

                scr_input, sigma_input = multi.split_datasets()
                scr_inputs.append(scr_input)
                sigma_inputs.append(sigma_input)

    return scf_inputs, nscf_inputs, scr_inputs, sigma_inputs


def bse_with_mdf_inputs(structure, pseudos,
                        scf_kppa, nscf_nband, nscf_ngkpt, nscf_shiftk,
                        ecuteps, bs_loband, bs_nband, mbpt_sciss, mdf_epsinf,
                        ecut=None, pawecutdg=None,
                        exc_type="TDA", bs_algo="haydock", accuracy="normal", spin_mode="polarized",
                        smearing="fermi_dirac:0.1 eV", charge=0.0, scf_algorithm=None):
    """
    Returns a |MultiDataset| object that performs a GS + NSCF + Bethe-Salpeter calculation.
    The self-energy corrections are approximated with the scissors operator.
    The screening is modeled with the model dielectric function.

    Args:
        structure: |Structure| object.
        pseudos: List of filenames or list of |Pseudo| objects or |PseudoTable| object.
        scf_kppa: Defines the sampling used for the SCF run.
        nscf_nband: Number of bands included in the NSCF run.
        nscf_ngkpt: Divisions of the k-mesh used for the NSCF and the BSE run.
        nscf_shiftk: Shifts used for the NSCF and the BSE run.
        ecuteps: Cutoff energy [Ha] for the screening matrix.
        bs_loband: Index of the first occupied band included the e-h basis set
            (ABINIT convention i.e. first band starts at 1).
            Can be scalar or array of shape (nsppol,)
        bs_nband: Highest band idex used for the construction of the e-h basis set.
        mbpt_sciss: Scissor energy in Hartree.
        mdf_epsinf: Value of the macroscopic dielectric function used in expression for the model dielectric function.
        ecut: cutoff energy in Ha (if None, ecut is initialized from the pseudos according to accuracy)
        pawecutdg: cutoff energy in Ha for PAW double-grid (if None, pawecutdg is initialized from the pseudos
            according to accuracy)
        exc_type: Approximation used for the BSE Hamiltonian (Tamm-Dancoff or coupling).
        bs_algo: Algorith for the computatio of the macroscopic dielectric function.
        accuracy: Accuracy of the calculation.
        spin_mode: Spin polarization.
        smearing: Smearing technique.
        charge: Electronic charge added to the unit cell.
        scf_algorithm: Algorithm used for solving the SCF cycle.
    """
    structure = Structure.as_structure(structure)
    multi = MultiDataset(structure, pseudos, ndtset=3)

    # Set the cutoff energies.
    d = _find_ecut_pawecutdg(ecut, pawecutdg, multi.pseudos, accuracy)
    multi.set_vars(ecut=d.ecut, ecutwfn=d.ecut, pawecutdg=d.pawecutdg)

    # Ground-state
    scf_ksampling = aobj.KSampling.automatic_density(structure, scf_kppa, chksymbreak=0)

    scf_electrons = aobj.Electrons(spin_mode=spin_mode, smearing=smearing, algorithm=scf_algorithm,
                                   charge=charge, nband=None, fband=None)

    if scf_electrons.nband is None:
        scf_electrons.nband = _find_scf_nband(structure, multi.pseudos, scf_electrons)

    multi[0].set_vars(scf_ksampling.to_abivars())
    multi[0].set_vars(scf_electrons.to_abivars())
    multi[0].set_vars(_stopping_criterion("scf", accuracy))

    # NSCF calculation with the randomly-shifted k-mesh.
    nscf_ksampling = aobj.KSampling.monkhorst(nscf_ngkpt, shiftk=nscf_shiftk, chksymbreak=0)

    nscf_electrons = aobj.Electrons(spin_mode=spin_mode, smearing=smearing, algorithm={"iscf": -2},
                                    charge=charge, nband=nscf_nband, fband=None)

    multi[1].set_vars(nscf_ksampling.to_abivars())
    multi[1].set_vars(nscf_electrons.to_abivars())
    multi[1].set_vars(_stopping_criterion("nscf", accuracy))

    # BSE calculation.
    exc_ham = aobj.ExcHamiltonian(bs_loband, bs_nband, mbpt_sciss, coulomb_mode="model_df", ecuteps=ecuteps,
                                  spin_mode=spin_mode, mdf_epsinf=mdf_epsinf, exc_type=exc_type, algo=bs_algo,
                                  bs_freq_mesh=None, with_lf=True, zcut=None)

    multi[2].set_vars(nscf_ksampling.to_abivars())
    multi[2].set_vars(nscf_electrons.to_abivars())
    multi[2].set_vars(exc_ham.to_abivars())
    #multi[2].set_vars(_stopping_criterion("nscf", accuracy))

    # TODO: Cannot use istwfk != 1.
    multi.set_vars(istwfk="*1")

    return multi


def scf_phonons_inputs(structure, pseudos, kppa,
                       ecut=None, pawecutdg=None, scf_nband=None, accuracy="normal", spin_mode="polarized",
                       smearing="fermi_dirac:0.1 eV", charge=0.0, scf_algorithm=None):
    # TODO: Please check the unused variables in the function
    """
    Returns a list of input files for performing phonon calculations.
    GS input + the input files for the phonon calculation.

    Args:
        structure: |Structure| object.
        pseudos: List of filenames or list of |Pseudo| objects or |PseudoTable| object.
        kppa: Defines the sampling used for the SCF run.
        ecut: cutoff energy in Ha (if None, ecut is initialized from the pseudos according to accuracy)
        pawecutdg: cutoff energy in Ha for PAW double-grid (if None, pawecutdg is initialized from the
            pseudos according to accuracy)
        scf_nband: Number of bands for SCF run. If scf_nband is None, nband is automatically initialized from the list of
            pseudos, the structure and the smearing option.
        accuracy: Accuracy of the calculation.
        spin_mode: Spin polarization.
        smearing: Smearing technique.
        charge: Electronic charge added to the unit cell.
        scf_algorithm: Algorithm used for solving of the SCF cycle.
    """
    # Build the input file for the GS run.
    gs_inp = AbinitInput(structure=structure, pseudos=pseudos)

    # Set the cutoff energies.
    gs_inp.set_vars(_find_ecut_pawecutdg(ecut, pawecutdg, gs_inp.pseudos, accuracy))

    ksampling = aobj.KSampling.automatic_density(gs_inp.structure, kppa, chksymbreak=0)
    gs_inp.set_vars(ksampling.to_abivars())
    gs_inp.set_vars(tolvrs=1.0e-18)

    # Get the qpoints in the IBZ. Note that here we use a q-mesh with ngkpt=(4,4,4) and shiftk=(0,0,0)
    # i.e. the same parameters used for the k-mesh in gs_inp.
    qpoints = gs_inp.abiget_ibz(ngkpt=(4, 4, 4), shiftk=(0, 0, 0), kptopt=1).points
    #print("get_ibz qpoints:", qpoints)

    # Build the input files for the q-points in the IBZ.
    #ph_inputs = MultiDataset(gs_inp.structure, pseudos=gs_inp.pseudos, ndtset=len(qpoints))

    ph_inputs = MultiDataset.replicate_input(gs_inp, ndtset=len(qpoints))

    for ph_inp, qpt in zip(ph_inputs, qpoints):
        # Response-function calculation for phonons.
        ph_inp.set_vars(
            rfphon=1,        # Will consider phonon-type perturbation
            nqpt=1,          # One wavevector is to be considered
            qpt=qpt,         # This wavevector is q=0 (Gamma)
            tolwfr=1.0e-20,
            kptopt=3,        # TODO: One could use symmetries for Gamma.
        )
            #rfatpol   1 1   # Only the first atom is displaced
            #rfdir   1 0 0   # Along the first reduced coordinate axis
            #kptopt   2      # Automatic generation of k points, taking

        irred_perts = ph_inp.abiget_irred_phperts()
        # TODO irred_perts is not used ??

        #for pert in irred_perts:
        #    #print(pert)
        #    # TODO this will work for phonons, but not for the other types of perturbations.
        #    ph_inp = q_inp.deepcopy()
        #    rfdir = 3 * [0]
        #    rfdir[pert.idir -1] = 1
        #    ph_inp.set_vars(
        #        rfdir=rfdir,
        #        rfatpol=[pert.ipert, pert.ipert]
        #    )
        #    ph_inputs.append(ph_inp)

    # Split input into gs_inp and ph_inputs
    all_inps = [gs_inp]
    all_inps.extend(ph_inputs.split_datasets())

    return all_inps


def phonons_from_gsinput(gs_inp, ph_ngqpt=None, qpoints=None, with_ddk=True, with_dde=True, with_bec=False,
                         ph_tol=None, ddk_tol=None, dde_tol=None, wfq_tol=None, qpoints_to_skip=None, manager=None):
    """
    Returns a list of inputs in the form of a MultiDataset to perform phonon calculations, based on
    a ground state |AbinitInput|.
    It will determine if WFQ files should be calculated for some q points and add the NSCF AbinitInputs to the set.
    The inputs have the following tags, according to their function: "ddk", "dde", "nscf", "ph_q_pert".
    All of them have the tag "phonon".

    Args:
        gs_inp: an |AbinitInput| representing a ground state calculation, likely the SCF performed to get the WFK.
        ph_ngqpt: a list of three integers representing the gamma centered q-point grid used for the calculation.
            If None and qpoint==None the ngkpt value present in the gs_input will be used.
            Incompatible with qpoints.
        qpoints: a list of coordinates of q points in reduced coordinates for which the phonon perturbations will
            be calculated. Incompatible with ph_ngqpt.
        with_ddk: If True, if Gamma is included in the list of qpoints it will add inputs for the calculations of
            the DDK.
        with_dde: If True, if Gamma is included in the list of qpoints it will add inputs for the calculations of
            the DDE. Automatically sets with_ddk=True.
        with_bec: If Truem if Gamma is included in the list of qpoints the DDE will be calculated in the same
            input as the phonons. This will allow to determine the BECs.
            Automatically sets with_ddk=True and with_dde=False.
        ph_tol: a dictionary with a single key defining the type of tolerance used for the phonon calculations and
            its value. Default: {"tolvrs": 1.0e-10}.
        ddk_tol: a dictionary with a single key defining the type of tolerance used for the DDK calculations and
            its value. Default: {"tolwfr": 1.0e-22}.
        dde_tol: a dictionary with a single key defining the type of tolerance used for the DDE calculations and
            its value. Default: {"tolvrs": 1.0e-10}.
        wfq_tol: a dictionary with a single key defining the type of tolerance used for the NSCF calculations of
            the WFQ and its value. Default {"tolwfr": 1.0e-22}.
        qpoints_to_skip: a list of coordinates of q points in reduced coordinates that will be skipped.
            Useful when calculating multiple grids for the same system to avoid duplicate calculations.
            If a DDB needs to be extended with more q points use e.g. ddb.qpoints.to_array().
        manager: |TaskManager| of the task. If None, the manager is initialized from the config file.
    """
    gs_inp = gs_inp.deepcopy()
    gs_inp.pop_irdvars()

    if with_dde:
        with_ddk = True

    if with_bec:
        with_ddk = True
        with_dde = False

    if ph_tol is None:
        ph_tol = {"tolvrs": 1.0e-10}

    if ddk_tol is None:
        ddk_tol = {"tolwfr": 1.0e-22}

    if dde_tol is None:
        dde_tol = {"tolvrs": 1.0e-10}

    if wfq_tol is None:
        wfq_tol = {"tolwfr": 1.0e-22}

    multi = []

    if qpoints is not None and ph_ngqpt is not None:
        raise ValueError("ph_ngqpt and qpoints can't be used together")

    if qpoints is None:
        if ph_ngqpt is None:
            ph_ngqpt = np.array(gs_inp["ngkpt"])
        else:
            ph_ngqpt = np.array(ph_ngqpt)

        qpoints = gs_inp.abiget_ibz(ngkpt=ph_ngqpt, shiftk=(0, 0, 0), kptopt=1, manager=manager).points

    if qpoints_to_skip:
        preserved_qpoints = []
        for q in qpoints:
            if not any(np.allclose(q, ddb_q) for ddb_q in qpoints_to_skip):
                preserved_qpoints.append(q)
        qpoints = np.array(preserved_qpoints)

    if ph_ngqpt is None or any(gs_inp["ngkpt"] % ph_ngqpt != 0):
        # find which q points are needed and build nscf inputs to calculate the WFQ
        kpts = gs_inp.abiget_ibz(shiftk=(0, 0, 0), kptopt=3, manager=manager).points.tolist()
        nscf_qpt = []
        for q in qpoints:
            if list(q) not in kpts:
                nscf_qpt.append(q)
        if nscf_qpt:
            multi_nscf = MultiDataset.replicate_input(gs_inp, len(nscf_qpt))
            multi_nscf.set_vars(kptopt=3, nqpt=1, iscf=-2)
            if wfq_tol:
                multi_nscf.set_vars(**wfq_tol)
            else:
                multi_nscf.set_vars(tolwfr=1e-22)
            for q, nscf_inp in zip(nscf_qpt, multi_nscf):
                nscf_inp.set_vars(qpt=q)

            multi_nscf.add_tags(atags.NSCF)

            multi.extend(multi_nscf)

    # Build the input files for the q-points in the IBZ.
    # Response-function calculation for phonons.
    for qpt in qpoints:
        if np.allclose(qpt, 0):
            if with_ddk:
                multi_ddk = gs_inp.make_ddk_inputs(tolerance=ddk_tol)
                multi_ddk.add_tags(atags.DDK)
                multi.extend(multi_ddk)
            if with_dde:
                multi_dde = gs_inp.make_dde_inputs(dde_tol, manager=manager)
                multi_dde.add_tags(atags.DDE)
                multi.extend(multi_dde)
            elif with_bec:
                multi_bec = gs_inp.make_bec_inputs(ph_tol, manager=manager)
                multi_bec.add_tags(atags.BEC)
                multi.extend(multi_bec)
                continue

        multi_ph_q = gs_inp.make_ph_inputs_qpoint(qpt, ph_tol)
        multi_ph_q.add_tags(atags.PH_Q_PERT)
        multi.extend(multi_ph_q)

    multi = MultiDataset.from_inputs(multi)
    multi.add_tags(atags.PHONON)

    return multi


def piezo_elastic_inputs_from_gsinput(gs_inp, ddk_tol=None, rf_tol=None, ddk_split=False, rf_split=False,
                                      manager=None):
    """
    Returns a |MultiDataset| for performing elastic and piezoelectric constants calculations.
    GS input + the input files for the elastic and piezoelectric constants calculation.

    Args:
        gs_inp: Ground State input to build piezo elastic inputs from.
        ddk_tol: Tolerance for the DDK calculation (i.e. {"tolwfr": 1.0e-20}).
        rf_tol: Tolerance for the Strain RF calculations (i.e. {"tolvrs": 1.0e-12}).
        ddk_split: Whether to split the DDK calculations.
        rf_split: whether to split the RF calculations.
        manager: |TaskManager| of the task. If None, the manager is initialized from the config file.
    """
    # Ddk input(s)
    if ddk_split:
        multi = gs_inp.make_ddk_inputs(tolerance=ddk_tol)
    else:
        ddk_inp = gs_inp.deepcopy()

        ddk_inp.set_vars(
                    rfelfd=2,             # Activate the calculation of the d/dk perturbation
                    rfdir=(1,1,1),        # All directions
                    nqpt=1,               # One wavevector is to be considered
                    qpt=(0, 0, 0),        # q-wavevector.
                    kptopt=3,             # Take into account time-reversal symmetry.
                    iscf=-3,              # The d/dk perturbation must be treated in a non-self-consistent way
                    paral_kgb=0
                )
        if ddk_tol is None:
            ddk_tol = {"tolwfr": 1.0e-20}

        if len(ddk_tol) != 1 or any(k not in _tolerances for k in ddk_tol):
            raise ValueError("Invalid tolerance: {}".format(ddk_tol))
        ddk_inp.pop_tolerances()
        ddk_inp.set_vars(ddk_tol)
        # Adding buffer to help convergence ...
        if 'nbdbuf' not in ddk_inp:
            nbdbuf = max(int(0.1*ddk_inp['nband']), 4)
            ddk_inp.set_vars(nband=ddk_inp['nband']+nbdbuf, nbdbuf=nbdbuf)

        multi = MultiDataset.from_inputs([ddk_inp])
    multi.add_tags(atags.DDK)

    # Response Function input(s)
    if rf_split:
        multi_rf = gs_inp.make_strain_perts_inputs(tolerance=rf_tol, manager=manager)
    else:
        rf_inp = gs_inp.deepcopy()

        rf_inp.set_vars(rfphon=1,                          # Atomic displacement perturbation
                        rfatpol=(1,len(gs_inp.structure)), # Perturbation of all atoms
                        rfstrs=3,                          # Do the strain perturbations
                        rfdir=(1,1,1),                     # All directions
                        nqpt=1,                            # One wavevector is to be considered
                        qpt=(0, 0, 0),                     # q-wavevector.
                        kptopt=3,                          # Take into account time-reversal symmetry.
                        iscf=7,                            # The rfstrs perturbation must be treated in a
                                                           #  self-consistent way
                        paral_kgb=0
                        )

        if rf_tol is None:
            rf_tol = {"tolvrs": 1.0e-12}

        if len(rf_tol) != 1 or any(k not in _tolerances for k in rf_tol):
            raise ValueError("Invalid tolerance: {}".format(rf_tol))
        rf_inp.pop_tolerances()
        rf_inp.set_vars(rf_tol)

        # Adding buffer to help convergence ...
        if 'nbdbuf' not in rf_inp:
            nbdbuf = max(int(0.1*rf_inp['nband']), 4)
            rf_inp.set_vars(nband=rf_inp['nband']+nbdbuf, nbdbuf=nbdbuf)

        multi_rf = MultiDataset.from_inputs([rf_inp])
    multi_rf.add_tags([atags.DFPT, atags.STRAIN])
    for inp in multi_rf:
        if inp.get('rfphon', 0) == 1:
            inp.add_tags(atags.PHONON)

    multi.extend(multi_rf)

    return multi


def scf_piezo_elastic_inputs(structure, pseudos, kppa, ecut=None, pawecutdg=None, scf_nband=None,
                             accuracy="normal", spin_mode="polarized",
                             smearing="fermi_dirac:0.1 eV", charge=0.0, scf_algorithm=None,
                             ddk_tol=None, rf_tol=None, ddk_split=False, rf_split=False):

    """
    Returns a |MultiDataset| for performing elastic and piezoelectric constants calculations.
    GS input + the input files for the elastic and piezoelectric constants calculation.

    Args:
        structure: |Structure| object.
        pseudos: List of filenames or list of |Pseudo| objects or |PseudoTable| object.
        kppa: Defines the sampling used for the SCF run.
        ecut: cutoff energy in Ha (if None, ecut is initialized from the pseudos according to accuracy)
        pawecutdg: cutoff energy in Ha for PAW double-grid (if None, pawecutdg is initialized from the
            pseudos according to accuracy)
        scf_nband: Number of bands for SCF run. If scf_nband is None, nband is automatically initialized
            from the list of pseudos, the structure and the smearing option.
        accuracy: Accuracy of the calculation.
        spin_mode: Spin polarization.
        smearing: Smearing technique.
        charge: Electronic charge added to the unit cell.
        scf_algorithm: Algorithm used for solving of the SCF cycle.
        ddk_tol: Tolerance for the Ddk calculation (i.e. {"tolwfr": 1.0e-20}).
        rf_tol: Tolerance for the Strain RF calculations (i.e. {"tolvrs": 1.0e-12}).
        ddk_split: Whether to split the ddk calculations.
        rf_split: whether to split the RF calculations.
    """
    # Build the input file for the GS run.
    gs_inp = scf_input(structure=structure, pseudos=pseudos, kppa=kppa, ecut=ecut, pawecutdg=pawecutdg,
                       nband=scf_nband, accuracy=accuracy, spin_mode=spin_mode, smearing=smearing, charge=charge,
                       scf_algorithm=scf_algorithm, shift_mode="Gamma-centered")

    # Adding buffer to help convergence ...
    nbdbuf = max(int(0.1*gs_inp['nband']), 4)
    gs_inp.set_vars(nband=gs_inp['nband']+nbdbuf, nbdbuf=nbdbuf)

    multi = MultiDataset.from_inputs([gs_inp])

    piezo_elastic_inputs = piezo_elastic_inputs_from_gsinput(gs_inp=gs_inp, ddk_tol=ddk_tol, rf_tol=rf_tol)

    multi.extend(piezo_elastic_inputs)

    return multi


def scf_input(structure, pseudos, kppa=None, ecut=None, pawecutdg=None, nband=None, accuracy="normal",
              spin_mode="polarized", smearing="fermi_dirac:0.1 eV", charge=0.0, scf_algorithm=None,
              shift_mode="Monkhorst-Pack"):
    """
    Returns an |AbinitInput| object for standard GS calculations.
    """
    structure = Structure.as_structure(structure)

    abinit_input = AbinitInput(structure, pseudos)

    # Set the cutoff energies.
    abinit_input.set_vars(_find_ecut_pawecutdg(ecut, pawecutdg, abinit_input.pseudos, accuracy))

    # SCF calculation.
    kppa = _DEFAULTS.get("kppa") if kppa is None else kppa
    shift_mode = ShiftMode.from_object(shift_mode)
    shifts = _get_shifts(shift_mode, structure)
    scf_ksampling = aobj.KSampling.automatic_density(structure, kppa, chksymbreak=0, shifts=shifts)
    scf_electrons = aobj.Electrons(spin_mode=spin_mode, smearing=smearing, algorithm=scf_algorithm,
                                   charge=charge, nband=nband, fband=None)

    if spin_mode == "polarized":
        abinit_input.set_autospinat()

    if scf_electrons.nband is None:
        scf_electrons.nband = _find_scf_nband(structure, abinit_input.pseudos, scf_electrons,
                                              abinit_input.get('spinat', None))

    abinit_input.set_vars(scf_ksampling.to_abivars())
    abinit_input.set_vars(scf_electrons.to_abivars())
    abinit_input.set_vars(_stopping_criterion("scf", accuracy))

    return abinit_input


def ebands_from_gsinput(gsinput, nband=None, ndivsm=15, accuracy="normal"):
    """
    Return an |AbinitInput| object to compute a band structure from a GS SCF input.

    Args:
        gsinput:
        nband:
        ndivsm:
        accuracy:

    Return: |AbinitInput|
    """
    # create a copy to avoid messing with the previous input
    bands_input = gsinput.deepcopy()

    bands_input.pop_irdvars()

    nscf_ksampling = aobj.KSampling.path_from_structure(ndivsm, gsinput.structure)
    if nband is None:
        nband = gsinput.get("nband", gsinput.structure.num_valence_electrons(gsinput.pseudos)) + 10

    bands_input.set_vars(nscf_ksampling.to_abivars())
    bands_input.set_vars(nband=nband, iscf=-2)
    bands_input.set_vars(_stopping_criterion("nscf", accuracy))

    return bands_input


def dos_from_gsinput(gsinput, dos_kppa, nband=None, accuracy="normal", pdos=False):

    # create a copy to avoid messing with the previous input
    dos_input = gsinput.deepcopy()
    dos_input.pop_irdvars()

    dos_ksampling = aobj.KSampling.automatic_density(dos_input.structure, dos_kppa, chksymbreak=0)
    dos_input.set_vars(dos_ksampling.to_abivars())
    dos_input.set_vars(iscf=-2, ionmov=0)
    dos_input.set_vars(_stopping_criterion("nscf", accuracy))

    if pdos:
        # FIXME
        raise NotImplementedError()

    return dos_input


def ioncell_relax_from_gsinput(gsinput, accuracy="normal"):

    ioncell_input = gsinput.deepcopy()
    ioncell_input.pop_irdvars()

    ioncell_relax = aobj.RelaxationMethod.atoms_and_cell(atoms_constraints=None)
    ioncell_input.set_vars(ioncell_relax.to_abivars())
    ioncell_input.set_vars(_stopping_criterion("relax", accuracy))

    return ioncell_input


def hybrid_oneshot_input(gsinput, functional="hse06", ecutsigx=None, gw_qprange=1):

    hybrid_input = gsinput.deepcopy()
    hybrid_input.pop_irdvars()

    functional = functional.lower()
    if functional == 'hse06':
        gwcalctyp = 115
        icutcoul = 5
        rcut = 9.090909
    elif functional == 'pbe0':
        gwcalctyp = 215
        icutcoul = 6
        rcut = 0.
    elif functional == 'b3lyp':
        gwcalctyp = 315
        icutcoul = 6
        rcut = 0.
    else:
        raise ValueError("Unknow functional {0}.".format(functional))

    ecut = hybrid_input['ecut']
    ecutsigx = ecutsigx or 2*ecut

    hybrid_input.set_vars(optdriver=4, gwcalctyp=gwcalctyp, gw_nstep=1, gwpara=2, icutcoul=icutcoul, rcut=rcut,
                          gw_qprange=gw_qprange, ecutwfn=ecut*0.995, ecutsigx=ecutsigx)

    return hybrid_input


def hybrid_scf_input(gsinput, functional="hse06", ecutsigx=None, gw_qprange=1):

    hybrid_input = hybrid_oneshot_input(gsinput=gsinput, functional=functional, ecutsigx=ecutsigx, gw_qprange=gw_qprange)

    hybrid_input['gwcalctyp'] += 10

    return hybrid_input


def scf_for_phonons(structure, pseudos, kppa=None, ecut=None, pawecutdg=None, nband=None, accuracy="normal",
                    spin_mode="polarized", smearing="fermi_dirac:0.1 eV", charge=0.0, scf_algorithm=None,
                    shift_mode="Symmetric"):

    abiinput = scf_input(structure=structure, pseudos=pseudos, kppa=kppa, ecut=ecut, pawecutdg=pawecutdg, nband=nband,
                         accuracy=accuracy, spin_mode=spin_mode, smearing=smearing, charge=charge,
                         scf_algorithm=scf_algorithm, shift_mode=shift_mode)

    nbdbuf = 4
    # with no smearing set the minimum number of bands plus some nbdbuf
    if smearing is None:
        nval = structure.num_valence_electrons(pseudos)
        nval -= abiinput['charge']
        nband = int(round(nval / 2) + nbdbuf)
        abiinput.set_vars(nband=nband)

    # enforce symmetries and add a buffer of bands to ease convergence with tolwfr
    abiinput.set_vars(chksymbreak=1, nbdbuf=nbdbuf, tolwfr=1.e-22)

    return abiinput


def dte_from_gsinput(gs_inp, use_phonons=True, ph_tol=None, ddk_tol=None, dde_tol=None,
                     skip_dte_permutations=False, manager=None):
    """
    Returns a list of inputs in the form of a |MultiDataset| to perform calculations of non-linear properties, based on
    a ground state AbinitInput.

    The inputs have the following tags, according to their function: "ddk", "dde", "ph_q_pert" and "dte".
    All of them have the tag "dfpt".

    Args:
        gs_inp: an |AbinitInput| representing a ground state calculation, likely the SCF performed to get the WFK.
        use_phonons: determine wether the phonon perturbations at gamma should be included or not
        ph_tol: a dictionary with a single key defining the type of tolerance used for the phonon calculations and
            its value. Default: {"tolvrs": 1.0e-22}.
        ddk_tol: a dictionary with a single key defining the type of tolerance used for the DDK calculations and
            its value. Default: {"tolwfr": 1.0e-22}.
        dde_tol: a dictionary with a single key defining the type of tolerance used for the DDE calculations and
            its value. Default: {"tolvrs": 1.0e-22}.
        skip_dte_permutations: Since the current version of abinit always performs all the permutations of the
            perturbations, even if only one is asked, if True avoids the creation of inputs that will produce
            duplicated outputs.
        manager: |TaskManager| of the task. If None, the manager is initialized from the config file.
    """
    gs_inp = gs_inp.deepcopy()
    gs_inp.pop_irdvars()

    if ph_tol is None:
        ph_tol = {"tolvrs": 1.0e-22}

    if ddk_tol is None:
        ddk_tol = {"tolwfr": 1.0e-22}

    if dde_tol is None:
        dde_tol = {"tolvrs": 1.0e-22}

    multi = []

    multi_ddk = gs_inp.make_ddk_inputs(tolerance=ddk_tol)
    multi_ddk.add_tags(atags.DDK)
    multi.extend(multi_ddk)
    multi_dde = gs_inp.make_dde_inputs(dde_tol, use_symmetries=False, manager=manager)
    multi_dde.add_tags(atags.DDE)
    multi.extend(multi_dde)

    if use_phonons:
        multi_ph = gs_inp.make_ph_inputs_qpoint([0,0,0], ph_tol, manager=manager)
        multi_ph.add_tags(atags.PH_Q_PERT)
        multi.extend(multi_ph)

    # non-linear calculations do not accept more bands than those in the valence. Set the correct values.
    # Do this as last, so not to interfere with the the generation of the other steps.
    nval = gs_inp.structure.num_valence_electrons(gs_inp.pseudos)
    nval -= gs_inp['charge']
    nband = int(round(nval / 2))
    gs_inp.set_vars(nband=nband)
    gs_inp.pop('nbdbuf', None)
    multi_dte = gs_inp.make_dte_inputs(phonon_pert=use_phonons, skip_permutations=skip_dte_permutations,
                                       manager=manager)
    multi_dte.add_tags(atags.DTE)
    multi.extend(multi_dte)

    multi = MultiDataset.from_inputs(multi)
    multi.add_tags(atags.DFPT)

    return multi


def dfpt_from_gsinput(gs_inp, ph_ngqpt=None, qpoints=None, do_ddk=True, do_dde=True, do_strain=True,
                      do_dte=False, ph_tol=None, ddk_tol=None, dde_tol=None, wfq_tol=None, strain_tol=None,
                      skip_dte_permutations=False, manager=None):
    """
    Returns a list of inputs in the form of a MultiDataset to perform a set of calculations based on DFPT including
    phonons, elastic and non-linear properties. Requires a ground state |AbinitInput| as a starting point.

    It will determine if WFQ files should be calculated for some q points and add the NSCF AbinitInputs to the set.
    The original input is included and the inputs have the following tags, according to their function:
    "scf", "ddk", "dde", "nscf", "ph_q_pert", "strain", "dte", "dfpt".

    N.B. Currently (version 8.8.3) anaddb does not support a DDB containing both 2nd order derivatives with qpoints
    different from gamma AND  3rd oreder derivatives. The calculations could be run, but the global DDB will not
    be directly usable as is.

    Args:
        gs_inp: an |AbinitInput| representing a ground state calculation, likely the SCF performed to get the WFK.
        ph_ngqpt: a list of three integers representing the gamma centered q-point grid used for the calculation.
            If None and qpoint==None the ngkpt value present in the gs_input will be used.
            Incompatible with qpoints.
        qpoints: a list of coordinates of q points in reduced coordinates for which the phonon perturbations will
            be calculated. Incompatible with ph_ngqpt.
        do_ddk: If True, if Gamma is included in the list of qpoints it will add inputs for the calculations of
            the DDK.
        do_dde: If True, if Gamma is included in the list of qpoints it will add inputs for the calculations of
            the DDE. Automatically sets with_ddk=True.
        do_strain: If True inputs for the strain perturbations will be included.
        do_dte: If True inputs for the non-linear perturbations will be included. The phonon non-linear perturbations
            will be included only if a phonon calculation at gamma is present. The caller is responsible for
            adding it. Automatically sets with_dde=True.
        ph_tol: a dictionary with a single key defining the type of tolerance used for the phonon calculations and
            its value. Default: {"tolvrs": 1.0e-10}.
        ddk_tol: a dictionary with a single key defining the type of tolerance used for the DDK calculations and
            its value. Default: {"tolwfr": 1.0e-22}.
        dde_tol: a dictionary with a single key defining the type of tolerance used for the DDE calculations and
            its value. Default: {"tolvrs": 1.0e-10}.
        wfq_tol: a dictionary with a single key defining the type of tolerance used for the NSCF calculations of
            the WFQ and its value. Default {"tolwfr": 1.0e-22}.
        strain_tol:  dictionary with a single key defining the type of tolerance used for the strain calculations of
            and its value. Default {"tolvrs": 1.0e-12}.
        skip_dte_permutations: Since the current version of abinit always performs all the permutations of the
            perturbations, even if only one is asked, if True avoids the creation of inputs that will produce
            duplicated outputs.
        manager: |TaskManager| of the task. If None, the manager is initialized from the config file.
    """

    if ph_tol is None:
        ph_tol = {"tolvrs": 1.0e-10}
    if ddk_tol is None:
        ddk_tol = {"tolwfr": 1.0e-22}
    if dde_tol is None:
        dde_tol = {"tolvrs": 1.0e-10}
    if wfq_tol is None:
        wfq_tol = {"tolwfr": 1.0e-22}
    if strain_tol is None:
        strain_tol = {"tolvrs": 1.0e-12}

    if do_dde:
        do_ddk = True

    if do_dte:
        do_dde = True

    multi = MultiDataset.from_inputs([gs_inp])
    multi[0].add_tags(atags.SCF)

    do_phonons = ph_ngqpt is not None or qpoints is not None
    has_gamma = False
    if do_phonons:
        multi.extend(phonons_from_gsinput(gs_inp, ph_ngqpt=ph_ngqpt, qpoints=qpoints, with_ddk=False, with_dde=False,
                                          with_bec=False, ph_tol=ph_tol, ddk_tol=ddk_tol, dde_tol=dde_tol,
                                          wfq_tol=wfq_tol, qpoints_to_skip=None, manager=manager))
        has_gamma = ph_ngqpt is not None or any(np.allclose(q, [0, 0, 0]) for q in qpoints)

    if do_ddk:
        multi_ddk = gs_inp.make_ddk_inputs(tolerance=ddk_tol)
        multi_ddk.add_tags(atags.DDK)
        multi.extend(multi_ddk)
    if do_dde:
        multi_dde = gs_inp.make_dde_inputs(dde_tol, use_symmetries=not do_dte, manager=manager)
        multi_dde.add_tags(atags.DDE)
        multi.extend(multi_dde)

    if do_strain:
        multi_strain = gs_inp.make_strain_perts_inputs(tolerance=strain_tol, manager=manager, phonon_pert=False,
                                                       kptopt=2)
        multi_strain.add_tags([atags.DFPT, atags.STRAIN])
        multi.extend(multi_strain)

    if do_dte:
        # non-linear calculations do not accept more bands than those in the valence. Set the correct values.
        nval = gs_inp.structure.num_valence_electrons(gs_inp.pseudos)
        nval -= gs_inp['charge']
        nband = int(round(nval / 2))
        gs_inp_copy = gs_inp.deepcopy()
        gs_inp_copy.set_vars(nband=nband)
        gs_inp_copy.pop('nbdbuf', None)
        multi_dte = gs_inp_copy.make_dte_inputs(phonon_pert=do_phonons and has_gamma,
                                                skip_permutations=skip_dte_permutations, manager=manager)
        multi_dte.add_tags([atags.DTE, atags.DFPT])
        multi.extend(multi_dte)

    return multi


<<<<<<< HEAD
def conduc_from_scf_nscf_inputs(scf_inp, nscf_inp, tmesh, ddb_ngqpt, eph_ngqpt_fine=None):
    """
    Returns a list of inputs in the form of a MultiDataset to perform a set of calculations to determine conductivity.
    This part require a ground state |AbinitInput| and a non self-consistent |AbinitInput|. You will also need
    a work to get DDB and DVDB since |ConducWork| needs these files.

    Args:
        scf_inp: an |AbinitInput| representing a ground state calculation, the SCF performed to get the WFK.

        nscf_inp: an |AbinitInput| representing a nscf ground state calculation, the NSCF performed to get the WFK.
            most parameters for subsequent tasks will be taken from this inputs.

        ddb_ngqpt: the coarse grid of qpoints used to get the DDB and DVDB files in the previously made phonon_work.

        eph_ngqpt_fine: the fine grid of qpoints that will be interpolated.
    """
    if eph_ngqpt_fine is None:
        eph_ngqpt_fine = ddb_ngqpt

    multi = MultiDataset.from_inputs([scf_inp])
    extension = MultiDataset.replicate_input(nscf_inp, 3)
    multi.extend(extension)

    multi[2].pop_vars("iscf")
    multi[2].set_vars(irdden=0, optdriver=7,
                      ddb_ngqpt=ddb_ngqpt,
                      eph_task=5,
                      eph_ngqpt_fine=eph_ngqpt_fine)

    multi[3].pop_vars("iscf")
    multi[3].set_vars(irdden=0, optdriver=7,
                      ddb_ngqpt=ddb_ngqpt,
                      eph_ngqpt_fine=eph_ngqpt_fine,
                      eph_task=-4,
                      tmesh=tmesh,
                      symsigma=1)

    return multi


def conduc_kerange_from_scf_nscf_inputs(scf_inp, nscf_inp, tmesh, ddb_ngqpt, sigma_ngkpt,
                                        sigma_erange, einterp=[1,5,0,0], eph_ngqpt_fine=None):
    """
    Returns a list of inputs in the form of a MultiDataset to perform a set of calculations to determine conductivity.
    This part require a ground state |AbinitInput| and a non self-consistent |AbinitInput|. You will also need
    a work to get DDB and DVDB since |ConducWork| needs these files.

    Args:
        scf_inp: an |AbinitInput| representing a ground state calculation, the SCF performed to get the WFK.

        nscf_inp: an |AbinitInput| representing a nscf ground state calculation, the NSCF performed to get the WFK.
            most parameters for subsequent tasks will be taken from this inputs.

        ddb_ngqpt: the coarse grid of qpoints used to get the DDB and DVDB files in the previously made phonon_work.

        eph_ngqpt_fine: the fine grid of qpoints that will be interpolated. In the interpolation Task that can be skipped

        sigma_ngkpt: The fine grid of kpt inside the sigma intervall

        sigma_erange: The range of the sigma intervall

        einterp: The interpolation used. By default it is a star-functions interpolation
    """
    if eph_ngqpt_fine is None:
        eph_ngqpt_fine = sigma_ngkpt

    multi = MultiDataset.from_inputs([scf_inp])
    extension = MultiDataset.replicate_input(nscf_inp, 5)
    multi.extend(extension)

    multi[2].set_vars(optdriver=8, wfk_task='"wfk_kpts_erange"', kptopt=1,
                      sigma_ngkpt=sigma_ngkpt, einterp=einterp, sigma_erange=sigma_erange)

    multi[3].set_vars(optdriver=0, symsigma=1, iscf=-2, kptopt=0, ddb_ngqpt=ddb_ngqpt)

    multi[4].pop_vars("iscf")
    multi[4].set_vars(irdden=0, optdriver=7,
                      ddb_ngqpt=ddb_ngqpt,
                      eph_task=5,
                      eph_ngqpt_fine=eph_ngqpt_fine)

    multi[5].pop_vars("iscf")
    multi[5].set_vars(irdden=0, optdriver=7,
                      ddb_ngqpt=ddb_ngqpt,
                      eph_ngqpt_fine=eph_ngqpt_fine,
                      eph_task=-4,
                      tmesh=tmesh,
                      symsigma=1,
                      ngkpt=sigma_ngkpt)

    return multi
=======
def minimal_scf_input(structure, pseudos):
    """
    Provides an input for a calculation with the minimum possible requirements.
    Can be used to execute abinit with minimal requirements when needing files
    that are produced only after a full calculation completes.
    In general this will contain 1 kpt, 1 band, very low cutoff, no polarization,
    no smearing. Disables checks on primitive cell and symmetries.
    Even for large system it will require small memory allocations and few seconds
    to execute.

    Args:
        structure: |Structure| object.
        pseudos: List of filenames or list of |Pseudo| objects or |PseudoTable| object.
    """

    inp = scf_input(structure, pseudos, smearing=None, spin_mode="unpolarized")
    inp["ngkpt"] = [1, 1, 1]
    inp["nshiftk"] = 1
    inp["shiftk"] = [[0, 0, 0]]
    inp["nstep"] = 0
    inp["ecut"] = 3  # should be reasonable, otherwise abinit raises an error
    inp["nband"] = 1
    inp["chkprim"] = 0
    inp["chksymbreak"] = 0
    inp["charge"] = structure.num_valence_electrons(inp.pseudos) - 1
    inp["boxcutmin"] = 1.2
    return inp
>>>>>>> 272f2ac6


#FIXME if the pseudos are passed as a PseudoTable the whole table will be serialized,
# it would be better to filter on the structure elements
class InputFactory(MSONable):
    factory_function = None
    input_required = True

    def __init__(self, *args, **kwargs):
        if self.factory_function is None:
            raise NotImplementedError('The factory function should be specified')

        self.args = args
        self.kwargs = kwargs

    def build_input(self, previous_input=None):
        # make a copy to pop additional parameteres
        kwargs = dict(self.kwargs)
        decorators = kwargs.pop('decorators', [])
        if not isinstance(decorators, (list, tuple)):
            decorators = [decorators]
        extra_abivars = kwargs.pop('extra_abivars', {})
        if self.input_required:
            if not previous_input:
                raise ValueError('An input is required for factory function {0}.'.format(self.factory_function.__name__))
            abiinput = self.factory_function(previous_input, *self.args, **kwargs)
        else:
            abiinput = self.factory_function(*self.args, **kwargs)

        for d in decorators:
            abiinput = d(abiinput)
        abiinput.set_vars(extra_abivars)

        return abiinput

    @pmg_serialize
    def as_dict(self):
        # sanitize to avoid numpy arrays and serialize MSONable objects
        return jsanitize(dict(args=self.args, kwargs=self.kwargs), strict=True)

    @classmethod
    def from_dict(cls, d):
        dec = MontyDecoder()
        return cls(*dec.process_decoded(d['args']), **dec.process_decoded(d['kwargs']))


class BandsFromGsFactory(InputFactory):
    factory_function = staticmethod(ebands_from_gsinput)


class IoncellRelaxFromGsFactory(InputFactory):
    factory_function = staticmethod(ioncell_relax_from_gsinput)


class HybridOneShotFromGsFactory(InputFactory):
    factory_function = staticmethod(hybrid_oneshot_input)


class HybridScfFromGsFactory(InputFactory):
    factory_function = staticmethod(hybrid_scf_input)


class ScfFactory(InputFactory):
    factory_function = staticmethod(scf_input)
    input_required = False


class ScfForPhononsFactory(InputFactory):
    factory_function = staticmethod(scf_for_phonons)
    input_required = False


class PhononsFromGsFactory(InputFactory):
    factory_function = staticmethod(phonons_from_gsinput)


class PiezoElasticFactory(InputFactory):
    factory_function = staticmethod(scf_piezo_elastic_inputs)
    input_required = False


class PiezoElasticFromGsFactory(InputFactory):
    factory_function = staticmethod(piezo_elastic_inputs_from_gsinput)<|MERGE_RESOLUTION|>--- conflicted
+++ resolved
@@ -29,12 +29,7 @@
     "scf_for_phonons",
     "dte_from_gsinput",
     "dfpt_from_gsinput",
-<<<<<<< HEAD
-    "conduc_from_scf_nscf_inputs",
-    "conduc_kerange_from_scf_nscf_inputs"
-=======
     "minimal_scf_input"
->>>>>>> 272f2ac6
 ]
 
 
@@ -1418,7 +1413,6 @@
     return multi
 
 
-<<<<<<< HEAD
 def conduc_from_scf_nscf_inputs(scf_inp, nscf_inp, tmesh, ddb_ngqpt, eph_ngqpt_fine=None):
     """
     Returns a list of inputs in the form of a MultiDataset to perform a set of calculations to determine conductivity.
@@ -1510,7 +1504,8 @@
                       ngkpt=sigma_ngkpt)
 
     return multi
-=======
+
+
 def minimal_scf_input(structure, pseudos):
     """
     Provides an input for a calculation with the minimum possible requirements.
@@ -1538,7 +1533,6 @@
     inp["charge"] = structure.num_valence_electrons(inp.pseudos) - 1
     inp["boxcutmin"] = 1.2
     return inp
->>>>>>> 272f2ac6
 
 
 #FIXME if the pseudos are passed as a PseudoTable the whole table will be serialized,
