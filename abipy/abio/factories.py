--- conflicted
+++ resolved
@@ -1205,7 +1205,6 @@
                       shift_mode="Monkhorst-Pack") -> AbinitInput:
     """
     Return an |AbinitInput| object to perform a NSCF calculation from a GS SCF input.
-<<<<<<< HEAD
 
     Args:
         gs_input: the |AbinitInput| that was used to calculated the charge density.
@@ -1218,26 +1217,11 @@
             "Symmetric", "OneSymmetric". See ShiftMode object for more details. Only used if kppa
             is not None.
 
-=======
-
-    Args:
-        gs_input: the |AbinitInput| that was used to calculated the charge density.
-        kppa: defines the kpt sampling used for the NSCF run. If None the kpoint sampling and
-            shifts will be the same as in the SCF input.
-        nband: the number of bands to be used for the calculation. If None it will be
-            automatically generated.
-        accuracy: accuracy of the calculation.
-        shift_mode: the mode to be used for the shifts. Options are "Gamma", "Monkhorst-Pack",
-            "Symmetric", "OneSymmetric". See ShiftMode object for more details. Only used if kppa
-            is not None.
-
->>>>>>> 97ae563a
     Return: |AbinitInput|
     """
     # create a copy to avoid messing with the previous input
     nscf_input = gs_input.deepcopy()
     nscf_input.pop_irdvars()
-<<<<<<< HEAD
 
     if kppa is not None:
         shift_mode = ShiftMode.from_object(shift_mode)
@@ -1253,23 +1237,6 @@
 
     return nscf_input
 
-=======
-
-    if kppa is not None:
-        shift_mode = ShiftMode.from_object(shift_mode)
-        shifts = _get_shifts(shift_mode, gs_input.structure)
-        dos_ksampling = aobj.KSampling.automatic_density(nscf_input.structure, kppa, chksymbreak=0, shifts=shifts)
-        nscf_input.set_vars(dos_ksampling.to_abivars())
-
-    if nband is None:
-        nband = _find_nscf_nband_from_gsinput(gs_input)
-
-    nscf_input.set_vars(nband=nband, iscf=-2)
-    nscf_input.set_vars(_stopping_criterion("nscf", accuracy))
-
-    return nscf_input
-
->>>>>>> 97ae563a
 
 def dos_from_gsinput(gs_input, kppa=None, nband=None, accuracy="normal", dos_method="tetra",
                      projection="l", shift_mode="Monkhorst-Pack") -> AbinitInput:
