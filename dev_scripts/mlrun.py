#!/usr/bin/env python
"""
Script to perform structural relaxations with ML + ABINIT
"""
from __future__ import annotations

import sys
import os
import click
import numpy as np

from ase.atoms import Atoms
from ase.build import bulk
from abipy.core.structure import Structure
from abipy.ml.aseml import get_atoms, ase_optimizer_cls, CORRALGO
from abipy.ml.ml_relax import RelaxationProfiler


ASE_OPTIMIZERS = ase_optimizer_cls("__all__")


def add_relax_opts(f):
    """Add CLI options for structural relaxations."""
    # fmax (float): total force tolerance for relaxation convergence.
    # Here fmax is a sum of force and stress forces. Defaults to 0.1.
    f = click.option("--relax-mode", "-r", default="cell", show_default=True, type=click.Choice(["no", "ions", "cell"]),
                     help='Relaxation mode.')(f)
    f = click.option("--fmax", default=0.005, type=float, show_default=True,
                     help='Stopping criterion in eV/A')(f)
    f = click.option("--steps", default=500, type=int, show_default=True,
                     help="Max number of steps for ASE relaxation.")(f)
    f = click.option("--optimizer", "-o", default="BFGS", show_default=True, type=click.Choice(ASE_OPTIMIZERS),
                     help="ASE optimizer class.")(f)
    return f


def add_workdir_verbose_opts(f):
    """Add workdir and verbose options to CLI subcommand."""
    f = click.option("--workdir", "-w", default=None, type=str,
                      help="Working directory. If not specified, a temporary directory is created.")(f)
    f = click.option('-v', '--verbose', count=True, help="Verbosity level")(f)
    return f


@click.command()
@click.argument("filepath", type=str)
@click.option("--nn-name", "-nn", default="chgnet", show_default=True,
              type=click.Choice(["m3gnet", "matgl", "chgnet"]), help='ML potential')
@click.option("-c", "--corr-algo_str", default="delta", show_default=True,
              type=click.Choice(CORRALGO._member_names_), help='Correction algorithm')
@click.option("-algo","--algorithm", default="old", type=str, show_default=True, help="String used to test algorithms... ")

@add_relax_opts
@click.option("-k", "--kppa", default=1000, type=float, show_default=True,
              help="Defines the sampling of BZ mesh (k-points per atom)")
@click.option("--rattle", default=0.0, type=float, show_default=True, help="Displace atoms randomly with stdev.")
@click.option("-sv", "--scale-volume", default=1.0, type=float, show_default=True, help="Scale input volume.")
@click.option("-n","--mpi-nprocs", default=2, type=int, show_default=True, help="Number of MPI processes to run ABINIT")
@click.option("-xc", "--xc-name",  default="PBE", show_default=True, type=click.Choice(["PBE", "PBEsol", "LDA"]),
              help="XC functional.")
@click.option("-m","--mpi-runner", default="mpirun", type=str, show_default=True, help="String used to invoke the MPI runner. ")
@add_workdir_verbose_opts
def main(filepath, nn_name, corr_algo_str,algorithm,
         relax_mode, fmax, steps, optimizer,
<<<<<<< HEAD
         kppa, rattle, scale_volume, mpi_nprocs, xc, mpi_runner,
         workdir, verbose
=======
         kppa, rattle, scale_volume, mpi_nprocs, xc_name, mpi_runner,
         workdir, verbose,
>>>>>>> ddd8ed92
         ):

    import warnings
    warnings.simplefilter("ignore")

    # Get pseudos
    from abipy.flowtk.psrepos import get_oncvpsp_pseudos
    pseudos = get_oncvpsp_pseudos(xc_name=xc_name, version="0.4")

    if os.path.exists(filepath):
        # Read structure from file.
        structure = Structure.from_file(filepath)

    elif filepath.startswith("__mp-"):
        print(f"Fetching structure for mp-id {filepath[2:]} from the materials project database.")
        structure = Structure.from_mpid(filepath[2:])

    if abs(scale_volume - 1.0) > 0.0:
        print(f"Scaling input volume by {scale_volume=}")
        structure = structure.scale_lattice(scale_volume * structure.lattice.volume)

    # Convert to ASE atoms
    atoms = get_atoms(structure)

    if rattle:
        print("Displacing atoms randomly with stdev=", rattle)
        atoms.rattle(stdev=abs(rattle), seed=42)

    print("Using corr_algo:", corr_algo_str)
    corr_algo = CORRALGO.from_string(corr_algo_str)
<<<<<<< HEAD
    prof = RelaxationProfiler(atoms, pseudos, corr_algo,algorithm, xc, kppa, relax_mode, fmax, mpi_nprocs,
=======
    prof = RelaxationProfiler(atoms, pseudos, corr_algo, xc_name, kppa, relax_mode, fmax, mpi_nprocs,
>>>>>>> ddd8ed92
                              steps=steps, verbose=verbose, optimizer=optimizer, nn_name=nn_name, mpi_runner=mpi_runner)
    prof.run(workdir=workdir)
    return 0


if __name__ == "__main__":
    sys.exit(main())<|MERGE_RESOLUTION|>--- conflicted
+++ resolved
@@ -62,13 +62,8 @@
 @add_workdir_verbose_opts
 def main(filepath, nn_name, corr_algo_str,algorithm,
          relax_mode, fmax, steps, optimizer,
-<<<<<<< HEAD
-         kppa, rattle, scale_volume, mpi_nprocs, xc, mpi_runner,
-         workdir, verbose
-=======
          kppa, rattle, scale_volume, mpi_nprocs, xc_name, mpi_runner,
          workdir, verbose,
->>>>>>> ddd8ed92
          ):
 
     import warnings
@@ -99,11 +94,7 @@
 
     print("Using corr_algo:", corr_algo_str)
     corr_algo = CORRALGO.from_string(corr_algo_str)
-<<<<<<< HEAD
-    prof = RelaxationProfiler(atoms, pseudos, corr_algo,algorithm, xc, kppa, relax_mode, fmax, mpi_nprocs,
-=======
-    prof = RelaxationProfiler(atoms, pseudos, corr_algo, xc_name, kppa, relax_mode, fmax, mpi_nprocs,
->>>>>>> ddd8ed92
+    prof = RelaxationProfiler(atoms, pseudos, corr_algo, algorithm, xc_name, kppa, relax_mode, fmax, mpi_nprocs,
                               steps=steps, verbose=verbose, optimizer=optimizer, nn_name=nn_name, mpi_runner=mpi_runner)
     prof.run(workdir=workdir)
     return 0
